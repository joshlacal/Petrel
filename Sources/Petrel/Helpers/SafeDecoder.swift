--- conflicted
+++ resolved
@@ -7,7 +7,6 @@
 
 import Foundation
 
-<<<<<<< HEAD
 /// Thread-safe configuration for controlling recursive decoding behavior
 public struct DecodingConfiguration: Sendable {
     /// Maximum recursion depth before switching to iterative parsing
@@ -95,14 +94,6 @@
             ))
         }
     }
-=======
-public enum RecursionGuard: Sendable {
-    /// Configurable threshold that can be adjusted at runtime
-    public static let threshold: Int = 10
-
-    /// Debug mode to log deep recursion detections
-    public static let debugMode: Bool = false
->>>>>>> 4cc62479
 }
 
 /// Utility for decoding JSON safely without stack overflow
@@ -123,7 +114,6 @@
                 }
                 // Fall through to iterative approach
             }
-<<<<<<< HEAD
         }
         
         // Parse to intermediate representation (iterative)
@@ -187,9 +177,6 @@
             
         default:
             // Custom objects - use TaskLocal for isolated decoding
-=======
-
->>>>>>> 4cc62479
             return try await withCheckedThrowingContinuation { continuation in
                 Task.detached {
                     do {
@@ -207,7 +194,6 @@
             }
         }
     }
-<<<<<<< HEAD
     
     /// Try to decode simple value types directly
     private static func decodeSimpleValue<T>(_ type: T.Type, from container: JSONContainer) throws -> T? {
@@ -255,20 +241,6 @@
             // Add the decoding task
             group.addTask {
                 return try await decode(type, from: data)
-=======
-
-    /// Version with timeout protection for very complex structures
-    public static func decodeWithTimeout<T: Decodable & Sendable>(_ type: T.Type, from data: Data, depth: Int = 0, timeout: TimeInterval = 5.0) async throws -> T {
-        if depth <= RecursionGuard.threshold {
-            // No need for timeout protection on shallow structures
-            return try JSONDecoder().decode(type, from: data)
-        }
-
-        return try await withThrowingTaskGroup(of: T.self) { group in
-            // Add the decoding task
-            group.addTask {
-                try await decode(type, from: data, depth: depth)
->>>>>>> 4cc62479
             }
 
             // Add a timeout task
@@ -279,7 +251,7 @@
                     debugDescription: "Decoding of \(T.self) timed out after \(timeout) seconds"
                 ))
             }
-
+            
             // Return the first result (either decoded data or timeout)
             let result = try await group.next()!
             group.cancelAll() // Cancel any remaining tasks
