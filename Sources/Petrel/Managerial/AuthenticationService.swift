--- conflicted
+++ resolved
@@ -359,48 +359,6 @@
     let authServerMetadata = try await fetchAuthorizationServerMetadata(
       authServerURL: authServerURL)
 
-<<<<<<< HEAD
-        // If the server supports the authorization response issuer parameter, verify it when present.
-        // If the config requires it and it is missing/mismatched, fail the flow.
-        if let callbackIssuer {
-            if callbackIssuer != authServerMetadata.issuer {
-                LogManager.logWarning(
-                    "OAuth callback 'iss' (\(callbackIssuer)) does not match metadata issuer (\(authServerMetadata.issuer))",
-                    category: .authentication
-                )
-                if oauthConfig.requireIssInCallback {
-                    throw AuthError.authorizationFailed
-                }
-            }
-        } else if oauthConfig.requireIssInCallback,
-                  authServerMetadata.authorizationResponseIssParameterSupported
-        {
-            LogManager.logError(
-                "OAuth callback is missing required 'iss' and server indicates support for it.",
-                category: .authentication
-            )
-            throw AuthError.authorizationFailed
-        }
-        let tokenEndpoint = authServerMetadata.tokenEndpoint
-        LogManager.logDebug("Retrieved token endpoint", category: .authentication)
-
-        // 4. Exchange code for tokens directly
-        // Pass the extracted codeVerifier and the ephemeralKey
-
-        // Add debug logging to show the key thumbprint
-        let jwk = try createJWK(from: privateKey)
-        _ = try calculateJWKThumbprint(jwk: jwk)
-        LogManager.logDebug("Using ephemeral key for token exchange", category: .authentication)
-
-        let tokenResponse = try await exchangeCodeForTokens(
-            code: code,
-            codeVerifier: codeVerifier, // Use the verifier from the state
-            tokenEndpoint: tokenEndpoint,
-            authServerURL: authServerURL, // Pass the auth server URL for DPoP proof
-            ephemeralKey: privateKey, // Pass the ephemeral key
-            initialNonce: initialNonce,
-            resourceURL: pdsURL
-=======
     // If the server supports the authorization response issuer parameter, verify it when present.
     // If the config requires it and it is missing/mismatched, fail the flow.
     if let callbackIssuer {
@@ -408,7 +366,6 @@
         LogManager.logWarning(
           "OAuth callback 'iss' (\(callbackIssuer)) does not match metadata issuer (\(authServerMetadata.issuer))",
           category: .authentication
->>>>>>> 3ad5a206
         )
         if oauthConfig.requireIssInCallback {
           throw AuthError.authorizationFailed
@@ -479,53 +436,10 @@
       // Optional strict binding: ensure the DID's PDS recognizes the same authorization server issuer
       if oauthConfig.enforcePDSAuthorizationBinding {
         do {
-<<<<<<< HEAD
-            // Use the new resolver method to get both PDS URL and handle in one call
-            let (handle, pds) = try await didResolver.resolveDIDToHandleAndPDSURL(did: did)
-            actualPDSURL = pds
-            resolvedHandle = handle
-            LogManager.logInfo(
-                "Resolved DID to actual PDS: \(actualPDSURL.absoluteString) and handle: \(handle ?? "N/A")",
-                category: .authentication
-            )
-
-            // Update pdsURL to use the resolved PDS instead of the signup PDS
-            if actualPDSURL != pdsURL {
-                LogManager.logInfo(
-                    "Account PDS differs from signup PDS. Using actual PDS: \(actualPDSURL.absoluteString) instead of signup PDS: \(pdsURL.absoluteString)",
-                    category: .authentication
-                )
-                // We'll use actualPDSURL for the account, but keep using pdsURL for this OAuth session
-            }
-
-            // Optional strict binding: ensure the DID's PDS recognizes the same authorization server issuer
-            if oauthConfig.enforcePDSAuthorizationBinding {
-                do {
-                    let actualPR = try await fetchProtectedResourceMetadata(pdsURL: actualPDSURL)
-                    let authIss = URL(string: authServerMetadata.issuer)
-                    let isListed = authIss.map { actualPR.authorizationServers.contains($0) } ?? false
-                    if !isListed {
-                        LogManager.logError(
-                            "Issuer (\(authServerMetadata.issuer)) not listed by PDS (\(actualPDSURL)) in protected resource metadata",
-                            category: .authentication
-                        )
-                        throw AuthError.authorizationFailed
-                    }
-                } catch {
-                    LogManager.logError(
-                        "Strict PDS/issuer binding check failed: \(error)",
-                        category: .authentication
-                    )
-                    throw error
-                }
-            }
-        } catch {
-=======
           let actualPR = try await fetchProtectedResourceMetadata(pdsURL: actualPDSURL)
           let authIss = URL(string: authServerMetadata.issuer)
           let isListed = authIss.map { actualPR.authorizationServers.contains($0) } ?? false
           if !isListed {
->>>>>>> 3ad5a206
             LogManager.logError(
               "Issuer (\(authServerMetadata.issuer)) not listed by PDS (\(actualPDSURL)) in protected resource metadata",
               category: .authentication
@@ -625,40 +539,6 @@
       throw AuthError.invalidResponse  // Or a more specific internal error
     }
 
-<<<<<<< HEAD
-        // 8. Save Session and Account
-        // Prefer atomic save to avoid race conditions where an account is written without its session.
-        // If atomic save fails for any reason, fall back to the multi-step process to maximize chance of success.
-        do {
-            try await storage.saveAccountAndSession(finalAccount, session: newSession, for: did)
-            LogManager.logDebug("Atomically saved account and session for DID: \(did)")
-
-            // Update AccountManager's in-memory state to reflect the storage change
-            try await accountManager.updateAccountFromStorage(did: did)
-
-            // Set as current account
-            try await accountManager.setCurrentAccount(did: did)
-
-            // Immediately point NetworkService at the resolved PDS to avoid early API calls hitting default base URL
-            await networkService.setBaseURL(finalAccount.pdsURL)
-        } catch {
-            LogManager.logError(
-                "Atomic account+session save failed for DID \(did): \(error). Falling back to multi-step save.",
-                category: .authentication
-            )
-
-            // Fallback: save session then add/update account and set current account
-            try await storage.saveSession(newSession, for: did)
-            LogManager.logDebug("Saved session for DID: \(did) [fallback]")
-            try await accountManager.addAccount(finalAccount)
-            LogManager.logDebug("Added/Updated account in AccountManager for DID: \(did) [fallback]")
-            try await accountManager.setCurrentAccount(did: did)
-            await networkService.setBaseURL(finalAccount.pdsURL)
-        }
-
-        // Reset circuit breaker for fresh start after successful OAuth
-        await refreshCircuitBreaker.reset(for: did)
-=======
     // --- DPoP Key Handling ---
     // CRITICAL FIX: Save the ephemeral key as the persistent DPoP key for this user
     // This ensures the same key used in token exchange is used for subsequent API calls
@@ -723,7 +603,6 @@
         throw AuthError.dpopKeyError
       }
     }
->>>>>>> 3ad5a206
 
     // Return account information for immediate access
     return (did: did, handle: finalAccount.handle, pdsURL: finalAccount.pdsURL)
@@ -800,17 +679,6 @@
       // Continue logout process
     }
 
-<<<<<<< HEAD
-        let reasonStr = reason ?? ""
-        LogManager.logInfo(
-            "Logging out account with DID: \(LogManager.logDID(did))"
-                + (reasonStr.isEmpty ? "" : " (reason=\(reasonStr))"),
-            category: .authentication
-        )
-        // Also emit an error-level log to ensure visibility in error aggregation tools
-        LogManager.logError(
-            "AUTH_LOGOUT did=\(LogManager.logDID(did)) reason=\(reasonStr.isEmpty ? "unspecified" : reasonStr)",
-=======
     // Clear in-memory JKT-scoped nonce cache
     noncesByThumbprint = [:]
 
@@ -837,7 +705,6 @@
         if let newAccount = await accountManager.getCurrentAccount() {
           LogManager.logWarning(
             "🚨 CAT_AUTH_SWITCH: Active account changed due to logout from \(LogManager.logDID(did)) to \(LogManager.logDID(newAccount.did))",
->>>>>>> 3ad5a206
             category: .authentication
           )
           LogManager.logAuthIncident(
@@ -1220,28 +1087,6 @@
 
       try Task.checkCancellation()
 
-<<<<<<< HEAD
-        // Then update persistent storage
-        if let resolvedDID {
-            await updateDPoPNonce(domain: domain, nonce: nonce, for: resolvedDID)
-
-            // Persist JKT-scoped nonces for this DID as well
-            if let jkt, !jkt.isEmpty {
-                do {
-                    var persisted = (try? await storage.getDPoPNoncesByJKT(for: resolvedDID)) ?? [:]
-                    var doms = persisted[jkt] ?? [:]
-                    doms[domain] = nonce
-                    persisted[jkt] = doms
-                    try await storage.saveDPoPNoncesByJKT(persisted, for: resolvedDID)
-                    LogManager.logDebug(
-                        "Persisted JKT-scoped nonce: did=\(LogManager.logDID(resolvedDID)), jkt=\(jkt), domain=\(domain)"
-                    )
-                } catch {
-                    LogManager.logError("Failed to persist JKT-scoped nonce: \(error)")
-                }
-            }
-        }
-=======
       pdsURL = try await didResolver.resolveDIDToPDSURL(did: resolvedDID)
     } else {
       // Use default PDS URL for sign-up
@@ -1249,7 +1094,6 @@
         throw AuthError.invalidOAuthConfiguration
       }
       pdsURL = defaultURL
->>>>>>> 3ad5a206
     }
 
     // Check for cancellation before metadata fetch
@@ -1340,15 +1184,6 @@
       throw AuthError.authorizationFailed as Error
     }
 
-<<<<<<< HEAD
-    /// Controls whether logout should automatically switch to another stored account.
-    /// Set to false to treat logout as catastrophic and require explicit re-auth.
-    func setAutoSwitchOnLogout(_ enabled: Bool) {
-        autoSwitchOnLogout = enabled
-        LogManager.logInfo(
-            "AuthenticationService: autoSwitchOnLogout set to \(enabled)", category: .authentication
-        )
-=======
     return authorizationURL
   }
 
@@ -1367,7 +1202,6 @@
         throw AuthError.invalidOAuthConfiguration
       }
       finalPDSURL = defaultURL
->>>>>>> 3ad5a206
     }
 
     // Create a special OAuth state for sign-up
@@ -1838,369 +1672,6 @@
     // Smart rate limiting check
     let now = Date()
 
-<<<<<<< HEAD
-        // 🚀 Check refresh token replay prevention using actor isolation
-        guard let refreshToken = session.refreshToken else {
-            throw AuthError.tokenRefreshFailed
-        }
-
-        if usedRefreshTokens.contains(refreshToken) {
-            LogManager.logError(
-                "🚨 REPLAY ATTACK PREVENTED: Refresh token already used for DID: \(LogManager.logDID(did))")
-            // Clear the used token and force logout to be safe
-            usedRefreshTokens.remove(refreshToken)
-            throw AuthError.tokenRefreshFailed
-        }
-
-        // Check circuit breaker first
-        guard await refreshCircuitBreaker.canAttemptRefresh(for: did) else {
-            LogManager.logError(
-                "RefreshCircuitBreaker: Circuit is OPEN for DID \(LogManager.logDID(did)). Refusing refresh attempt.",
-                category: .authentication
-            )
-            throw AuthError.tokenRefreshFailed
-        }
-
-        // Smart rate limiting check
-        let now = Date()
-
-        // Check if we recently had a successful refresh
-        if let lastSuccess = lastSuccessfulRefresh[did] {
-            let timeSinceSuccess = now.timeIntervalSince(lastSuccess)
-            if timeSinceSuccess < minimumRefreshIntervalAfterSuccess && !forceRefresh {
-                LogManager.logDebug(
-                    "Token was successfully refreshed \(timeSinceSuccess)s ago for DID \(LogManager.logDID(did)). Skipping refresh (minimum interval after success: \(minimumRefreshIntervalAfterSuccess)s).",
-                    category: .authentication
-                )
-                return .stillValid // Token was recently refreshed
-            }
-        }
-
-        // Check minimum interval between attempts
-        if let lastAttempt = lastRefreshAttempt[did] {
-            let timeSinceLastAttempt = now.timeIntervalSince(lastAttempt)
-            if timeSinceLastAttempt < minimumRefreshInterval {
-                if forceRefresh {
-                    // For forced refresh (e.g., 401 handling), wait just enough to honor the minimum interval,
-                    // then proceed. This prevents immediate failures while still avoiding tight retry loops.
-                    let waitSeconds = minimumRefreshInterval - timeSinceLastAttempt
-                    LogManager.logDebug(
-                        "Forced refresh requested \(String(format: "%.3f", timeSinceLastAttempt))s after last attempt for DID \(LogManager.logDID(did)). Waiting \(String(format: "%.3f", waitSeconds))s to avoid thrash.",
-                        category: .authentication
-                    )
-                    try? await Task.sleep(nanoseconds: UInt64(max(0, waitSeconds) * 1_000_000_000))
-                } else {
-                    LogManager.logDebug(
-                        "Token refresh attempted too soon for DID \(LogManager.logDID(did)). Last attempt was \(timeSinceLastAttempt)s ago. Minimum interval is \(minimumRefreshInterval)s.",
-                        category: .authentication
-                    )
-                    // Don't count this as a failure - just skip it
-                    return .skippedDueToRateLimit // Signal that we skipped due to rate limiting
-                }
-            }
-        }
-
-        // DON'T record attempt time here - only after successful refresh
-        // This prevents race conditions where parallel requests see an attempt
-        // but the refresh hasn't actually completed yet
-
-        // Log token lifecycle event
-        LogManager.logInfo(
-            "🔄 TOKEN_LIFECYCLE: Refresh attempt started for DID \(LogManager.logDID(did)) "
-                + "(force=\(forceRefresh), session_expires_soon=\(session.isExpiringSoon), "
-                + "expires_in=\(Int(session.expiresIn))s, created=\(Int(Date().timeIntervalSince(session.createdAt)))s ago)",
-            category: .authentication
-        )
-        LogManager.logInfo("METRIC token_refresh_attempts_total did=\(LogManager.logDID(did))")
-
-        // Validate current token state before proceeding
-        guard validateTokenState(session) else {
-            LogManager.logError(
-                "Token state validation failed for DID \(LogManager.logDID(did)). Token appears corrupted.",
-                category: .authentication
-            )
-            // Record failure and attempt cleanup
-            await refreshCircuitBreaker.recordFailure(for: did)
-            try await logout() // Clean up corrupted state
-            throw AuthError.tokenRefreshFailed
-        }
-
-        // Check if token is still valid (restore this check to avoid unnecessary refreshes)
-        if !forceRefresh && !session.isExpiringSoon {
-            LogManager.logDebug("Token for DID: \(did) is not expiring soon, skipping refresh")
-            // Record this as a successful "refresh" (token is still valid)
-            lastSuccessfulRefresh[did] = Date()
-            await refreshCircuitBreaker.recordSuccess(for: did)
-            return .stillValid // Token is still valid
-        }
-
-        if forceRefresh {
-            LogManager.logInfo("🔄 Force refresh requested - bypassing expiry check for DID: \(did)")
-        }
-
-        // 🚀 Mark refresh token as used BEFORE starting the task (prevents replay attacks)
-        usedRefreshTokens.insert(refreshToken)
-        LogManager.logDebug("🔒 Marked refresh token as used for DID: \(LogManager.logDID(did))")
-
-        // 🚀 Create and store the refresh task using modern Swift concurrency
-        let refreshTask = Task<TokenRefreshResult, Error> { [weak self] in
-            guard let self = self else { throw AuthError.tokenRefreshFailed }
-            return try await self.performActualRefresh(for: account, session: session)
-        }
-
-        activeRefreshTasks[did] = refreshTask
-
-        do {
-            let result = try await refreshTask
-            // Clean up on success
-            activeRefreshTasks.removeValue(forKey: did)
-            // Keep the old refresh token marked as used, but remove the new one from tracking
-            usedRefreshTokens.remove(refreshToken)
-            return .refreshedSuccessfully
-        } catch {
-            // Clean up on failure
-            activeRefreshTasks.removeValue(forKey: did)
-            usedRefreshTokens.remove(refreshToken)
-            throw error
-        }
-    }
-
-    /// Performs the actual token refresh operation
-    /// - Parameters:
-    ///   - account: The account to refresh tokens for
-    ///   - session: The current session
-    /// - Returns: The refresh result from the coordinator
-    private func performActualRefresh(for account: Account, session: Session) async throws
-        -> TokenRefreshResult
-    {
-        let did = account.did
-
-        // Set in-progress flag to handle app termination during refresh
-        // This helps detect and recover from incomplete refresh operations
-        try await markRefreshInProgress(for: did, inProgress: true)
-
-        // Use the coordinator to prevent concurrent refreshes
-        do {
-            // The coordinator expects a function returning the raw response data and response object
-            let (refreshData, _): (Data, HTTPURLResponse) =
-                try await coordinator(for: account.did).coordinateRefresh(
-                    performing: { () async throws -> (Data, HTTPURLResponse) in
-                        // Perform the token refresh call
-                        let (data, response) = try await self.performTokenRefresh(for: account.did)
-
-                        // Return the raw response - the coordinator will handle type checking
-                        return (data, response)
-                    }
-                )
-            // Decode the refresh result from the data
-            let decoder = JSONDecoder()
-            let tokenResponse = try decoder.decode(TokenResponse.self, from: refreshData)
-
-            // Save the new session details from the successful refresh with clock skew protection
-            let adjustedExpiresIn = applyClockSkewProtection(to: tokenResponse.expiresIn)
-            let newSession = Session(
-                accessToken: tokenResponse.accessToken,
-                refreshToken: tokenResponse.refreshToken,
-                createdAt: Date(), // Use current time as the refresh time
-                expiresIn: adjustedExpiresIn,
-                tokenType: session.tokenType, // Assume token type doesn't change on refresh
-                did: account.did
-            )
-
-            // Save session with enhanced validation
-            guard try await saveAndVerifySession(newSession, for: account.did) else {
-                LogManager.logError("Token storage and verification failed for DID: \(account.did)")
-                throw AuthError.tokenRefreshFailed
-            }
-
-            // Clear the in-progress flag only after successful save and verification
-            try await markRefreshInProgress(for: account.did, inProgress: false)
-
-            // Record success with circuit breaker
-            await refreshCircuitBreaker.recordSuccess(for: account.did)
-
-            // Record successful refresh time AND attempt time
-            let now = Date()
-            lastSuccessfulRefresh[account.did] = now
-            lastRefreshAttempt[account.did] = now
-
-            // Log successful token lifecycle event
-            LogManager.logInfo(
-                "✅ TOKEN_LIFECYCLE: Refresh completed successfully for DID \(LogManager.logDID(account.did)) "
-                    + "(new_expires_in=\(Int(adjustedExpiresIn))s, token_type=\(session.tokenType.rawValue))",
-                category: .authentication
-            )
-            LogManager.logInfo("METRIC token_refresh_success_total did=\(LogManager.logDID(account.did))")
-            return .refreshedSuccessfully // Indicate actual refresh happened
-
-        } catch let error as TokenRefreshCoordinator.RefreshError {
-            // Clear in-progress flag regardless of error type
-            try? await markRefreshInProgress(for: account.did, inProgress: false)
-
-            switch error {
-            case let .invalidGrant(description):
-                // If an ambiguous timeout occurred recently, keep current access token and defer logout
-                if let until = ambiguousRefreshUntil[did], until > Date(),
-                   let session = try? await storage.getSession(for: did)
-                {
-                    let stillValid = Date() < session.createdAt.addingTimeInterval(session.expiresIn)
-                    if stillValid {
-                        LogManager.logInfo(
-                            "METRIC invalid_grant_after_timeout_total did=\(LogManager.logDID(did))")
-                        LogManager.logError(
-                            "invalid_grant after ambiguous timeout for DID \(LogManager.logDID(account.did)); keeping current access token and deferring logout",
-                            category: .authentication
-                        )
-                        return .stillValid
-                    }
-                }
-                await refreshCircuitBreaker.recordFailure(for: did, kind: .invalidGrant)
-                LogManager.logError(
-                    "❌ TOKEN_LIFECYCLE: Refresh failed with invalid_grant for DID \(LogManager.logDID(account.did)): "
-                        + "\(description ?? "No details"). Triggering automatic logout.",
-                    category: .authentication
-                )
-                LogManager.logInfo(
-                    "METRIC token_refresh_failures_total reason=invalid_grant did=\(LogManager.logDID(did))")
-                // Emit a structured incident before logout to make the cause crystal clear in aggregators
-                LogManager.logAuthIncident(
-                    "AutoLogoutTriggered",
-                    details: [
-                        "did": did,
-                        "reason": "invalid_grant",
-                    ]
-                )
-                // The refresh token is invalid, trigger logout
-                try await logout(reason: "invalid_grant") // Perform full logout to clear state with reason
-                throw AuthError.tokenRefreshFailed // Throw instead of returning
-            case let .dpopError(description):
-                await refreshCircuitBreaker.recordFailure(for: did, kind: .nonceRecoverable)
-                // Treat any DPoP error as potentially recoverable with a one-time immediate retry
-                LogManager.logError(
-                    "Token refresh failed due to DPoP error for DID \(account.did): \(description ?? "No details"). Attempting one immediate retry."
-                )
-
-                do {
-                    let (retryData, retryResponse) = try await performTokenRefresh(for: account.did)
-                    if (200 ..< 300).contains(retryResponse.statusCode) {
-                        let decoder = JSONDecoder()
-                        let tokenResponse = try decoder.decode(TokenResponse.self, from: retryData)
-
-                        let adjustedExpiresIn = applyClockSkewProtection(to: tokenResponse.expiresIn)
-                        let newSession = Session(
-                            accessToken: tokenResponse.accessToken,
-                            refreshToken: tokenResponse.refreshToken,
-                            createdAt: Date(),
-                            expiresIn: adjustedExpiresIn,
-                            tokenType: session.tokenType,
-                            did: account.did
-                        )
-                        try await storage.saveSession(newSession, for: account.did)
-
-                        guard let savedSession = try await storage.getSession(for: account.did),
-                              savedSession.refreshToken == tokenResponse.refreshToken
-                        else {
-                            throw AuthError.tokenRefreshFailed
-                        }
-
-                        LogManager.logInfo(
-                            "Successfully recovered from DPoP error via immediate retry for DID: \(account.did)")
-                        return .refreshedSuccessfully
-                    }
-                } catch {
-                    LogManager.logError("Immediate DPoP recovery attempt failed: \(error)")
-                }
-
-                // If we reach here, all attempts have failed. Treat as a refresh failure (not a key error),
-                // since the key is likely fine and the server required updated nonce.
-                LogManager.logInfo(
-                    "METRIC token_refresh_failures_total reason=dpop did=\(LogManager.logDID(did))")
-                throw AuthError.tokenRefreshFailed
-            case let .networkError(code, details):
-                await refreshCircuitBreaker.recordFailure(for: did, kind: .network)
-                LogManager.logError(
-                    "Token refresh failed due to network error (\(code)) for DID \(account.did): \(details ?? "No details")"
-                )
-                LogManager.logInfo(
-                    "METRIC token_refresh_failures_total reason=network did=\(LogManager.logDID(did))")
-                // Logged details above, throw a general error for the caller
-                throw AuthError.tokenRefreshFailed
-            case let .decodingError(underlyingError, context):
-                await refreshCircuitBreaker.recordFailure(for: did, kind: .server)
-                LogManager.logError(
-                    "Token refresh failed due to decoding error for DID \(account.did): \(underlyingError), context: \(context ?? "none")"
-                )
-                LogManager.logInfo(
-                    "METRIC token_refresh_failures_total reason=decoding did=\(LogManager.logDID(did))")
-                throw AuthError.invalidResponse // Map to invalid response
-            case .alreadyInProgress, .invalidState, .refreshTooFrequent:
-                // These are coordinator internal states, shouldn't typically escape unless there's a logic error.
-                LogManager.logInfo("Token refresh coordinator encountered state: \(error)") // Use logInfo instead of logWarning
-                throw AuthError.tokenRefreshFailed // Treat as general failure
-            case let .refreshFunctionError(error):
-                throw error
-            }
-        } catch {
-            // Catch any other errors (e.g., from performTokenRefresh before coordinator call)
-            // Ensure we clear the in-progress flag for any unexpected errors
-            try? await markRefreshInProgress(for: account.did, inProgress: false)
-            await refreshCircuitBreaker.recordFailure(for: did, kind: .other)
-            LogManager.logInfo(
-                "METRIC token_refresh_failures_total reason=other did=\(LogManager.logDID(did))")
-
-            LogManager.logError(
-                "Token refresh failed with unexpected error for DID \(account.did): \(error)")
-            throw AuthError.tokenRefreshFailed // General refresh failure
-        }
-    }
-
-    /// Refreshes the authentication token if needed (overload without forceRefresh parameter).
-    /// - Returns: Result indicating whether token was refreshed, still valid, or skipped
-    func refreshTokenIfNeeded() async throws -> TokenRefreshResult {
-        return try await refreshTokenIfNeeded(forceRefresh: false)
-    }
-
-    /// Helper method to mark a refresh operation as in progress
-    /// This helps detect and recover from interrupted refreshes
-    /// - Parameters:
-    ///   - did: The DID associated with the refresh
-    ///   - inProgress: Whether the refresh is in progress
-    /// 🚀 Modern Swift Concurrency: Uses resilient keychain error handling
-    private func markRefreshInProgress(for did: String, inProgress: Bool) async throws {
-        let key = "refresh.inProgress.\(did)"
-
-        do {
-            if inProgress {
-                // Mark refresh as in progress
-                try KeychainManager.store(key: key, value: Data([1]), namespace: storage.namespace)
-                LogManager.logDebug("Marked refresh operation as in-progress for DID: \(did)")
-            } else {
-                // Clear refresh in progress flag - don't fail if item doesn't exist
-                do {
-                    try KeychainManager.delete(key: key, namespace: storage.namespace)
-                    LogManager.logDebug("Cleared refresh in-progress flag for DID: \(did)")
-                } catch let KeychainError.itemRetrievalError(status) where status == errSecItemNotFound {
-                    // This is expected if the key doesn't exist - not an error
-                    LogManager.logDebug("Refresh in-progress flag was already cleared for DID: \(did)")
-                } catch {
-                    LogManager.logError(
-                        "Non-critical: Failed to clear refresh progress flag for DID: \(did) - \(error)")
-                    // Don't throw - this is not critical for refresh operation
-                }
-            }
-        } catch let KeychainError.itemStoreError(status) where status == errSecAuthFailed {
-            LogManager.logError(
-                "Keychain authentication failed for refresh progress tracking - device may be locked")
-            // Don't throw for auth failures - continue without progress tracking
-        } catch {
-            LogManager.logError("Non-critical keychain operation failed for refresh progress: \(error)")
-            // Only throw for store operations when marking in-progress (critical)
-            // Don't throw for clear operations or auth failures (non-critical)
-            if inProgress {
-                throw error
-            }
-        }
-=======
     // Check if we recently had a successful refresh
     if let lastSuccess = lastSuccessfulRefresh[did] {
       let timeSinceSuccess = now.timeIntervalSince(lastSuccess)
@@ -2211,7 +1682,6 @@
         )
         return .stillValid  // Token was recently refreshed
       }
->>>>>>> 3ad5a206
     }
 
     // Check minimum interval between attempts
@@ -2228,285 +1698,16 @@
           )
           try? await Task.sleep(nanoseconds: UInt64(max(0, waitSeconds) * 1_000_000_000))
         } else {
-<<<<<<< HEAD
-            resourceValue = account.pdsURL.absoluteString
-        }
-
-        var requestBody: [String: String] = [
-            "grant_type": "refresh_token",
-            "refresh_token": refreshToken,
-            "client_id": oauthConfig.clientId,
-        ]
-        if let resourceValue {
-            requestBody["resource"] = resourceValue
-            LogManager.logInfo("Including OAuth resource parameter for refresh: \(resourceValue)")
-        }
-
-        var request = URLRequest(url: endpointURL)
-        request.httpMethod = "POST"
-        request.setValue("application/x-www-form-urlencoded", forHTTPHeaderField: "Content-Type")
-        request.httpBody = encodeFormData(requestBody)
-        // Increase timeout for token endpoint to reduce ambiguous rotations on slow networks
-        request.timeoutInterval = 30.0
-
-        // Get the domain for nonce lookup
-        _ = endpointURL.host?.lowercased() ?? ""
-
-        // Add DPoP proof
-        let dpopProof = try await createDPoPProof(
-            for: "POST",
-            url: tokenEndpoint,
-            type: .tokenRefresh,
-            did: did
-        )
-        request.setValue(dpopProof, forHTTPHeaderField: "DPoP")
-
-        // Perform the request
-        do {
-            let (data, response) = try await networkService.request(request)
-
-            guard let httpResponse = response as? HTTPURLResponse else {
-                LogManager.logError(
-                    "AuthenticationService - Token refresh response was not HTTPURLResponse")
-                throw AuthError.invalidResponse
-            }
-
-            // Immediately handle DPoP nonce update to ensure it's captured regardless of response status
-            if let newNonce = httpResponse.value(forHTTPHeaderField: "DPoP-Nonce"),
-               let url = httpResponse.url,
-               let responseDomain = url.host?.lowercased()
-            {
-                await updateDPoPNonce(domain: responseDomain, nonce: newNonce, for: did)
-                LogManager.logDebug(
-                    "Updated DPoP nonce for domain \(responseDomain) after token refresh attempt")
-            }
-
-            // Log status without exposing sensitive token data
-            LogManager.logDebug(
-                "Token refresh response received (\(data.count) bytes)", category: .authentication
-            )
-
-            // Check for DPoP nonce mismatch and retry
-            if httpResponse.statusCode == 400 {
-                // Attempt to decode the error
-                do {
-                    let errorResponse = try JSONDecoder().decode(OAuthErrorResponse.self, from: data)
-
-                    // Check specifically for DPoP nonce error
-                    if errorResponse.error == "use_dpop_nonce", retryCount == 0 {
-                        LogManager.logInfo(
-                            "Detected DPoP nonce mismatch during token refresh. Will retry with updated nonce.")
-                        LogManager.logAuthIncident(
-                            "DPoPNonceMismatchRefresh",
-                            details: [
-                                "did": did,
-                                "retry": retryCount + 1,
-                                "status": httpResponse.statusCode,
-                            ]
-                        )
-                        LogManager.logInfo(
-                            "METRIC dpop_nonce_retry_total origin=auth did=\(LogManager.logDID(did))")
-
-                        // CRITICAL FIX: Ensure we use the most recent nonce for retry
-                        // Atomically update and verify nonce synchronization before retry
-                        var shouldRetry = false
-                        if let refreshedNonce = httpResponse.value(forHTTPHeaderField: "DPoP-Nonce"),
-                           let url = httpResponse.url,
-                           let responseDomain = url.host?.lowercased()
-                        {
-                            // Update and verify nonce synchronization atomically
-                            let nonceUpdateSuccess = await updateAndVerifyNonce(
-                                domain: responseDomain,
-                                nonce: refreshedNonce,
-                                did: did
-                            )
-
-                            if nonceUpdateSuccess {
-                                shouldRetry = true
-                                LogManager.logDebug(
-                                    "Successfully synchronized nonce for retry: domain=\(responseDomain), nonce=\(refreshedNonce)"
-                                )
-                            } else {
-                                LogManager.logError(
-                                    "Failed to synchronize nonce for retry. Aborting retry attempt to prevent loop.")
-                            }
-                        } else {
-                            LogManager.logError(
-                                "Missing DPoP-Nonce header in error response. Cannot retry safely.")
-                        }
-
-                        // Only retry if nonce synchronization was successful
-                        if shouldRetry {
-                            return try await performTokenRefreshWithRetry(for: did, retryCount: retryCount + 1)
-                        }
-                        // If we can't sync nonces safely, fall through to normal error handling
-                    }
-                } catch {
-                    // If we can't decode the error, just continue with normal error handling
-                    LogManager.logDebug("Could not decode error response: \(error)")
-                }
-            }
-
-            // Verify successful responses can be decoded
-            if (200 ... 299).contains(httpResponse.statusCode) {
-                do {
-                    let decoder = JSONDecoder()
-                    let tokenResponse = try decoder.decode(TokenResponse.self, from: data)
-                    // Validation that we received expected fields
-                    guard !tokenResponse.accessToken.isEmpty, !tokenResponse.refreshToken.isEmpty else {
-                        LogManager.logError("Token refresh succeeded but received empty tokens")
-                        throw AuthError.invalidResponse
-                    }
-
-                    // Add detailed token refresh expiry logging for debugging
-                    let tokenCreatedAt = Date()
-                    let serverExpiresIn = TimeInterval(tokenResponse.expiresIn)
-                    let calculatedExpiry = tokenCreatedAt.addingTimeInterval(serverExpiresIn)
-                    LogManager.logInfo(
-                        "🔄 Token Refresh Success - Server expires_in: \(tokenResponse.expiresIn)s, Created: \(tokenCreatedAt), Calculated expiry: \(calculatedExpiry)"
-                    )
-                    LogManager.logDebug(
-                        "Successfully decoded token response with expiration in \(tokenResponse.expiresIn) seconds"
-                    )
-                } catch {
-                    LogManager.logError("Failed to decode successful token response: \(error)")
-                    // Allow to continue since coordinator will also try to decode and handle errors
-                }
-            }
-
-            // Return the raw data and response for the coordinator to handle
-            return (data, httpResponse)
-        } catch let urlErr as URLError {
-            // Timed out at token endpoint — ambiguous outcome: server may have rotated tokens
-            if urlErr.code == .timedOut {
-                ambiguousRefreshUntil[did] = Date().addingTimeInterval(900) // 15 minutes TTL
-                LogManager.logInfo("METRIC ambiguous_refresh_timeout_total did=\(LogManager.logDID(did))")
-            }
-            LogManager.logError("AuthenticationService - Token refresh network request failed: \(urlErr)")
-            throw AuthError.tokenRefreshFailed
-        } catch {
-            LogManager.logError("AuthenticationService - Token refresh network request failed: \(error)")
-            throw AuthError.tokenRefreshFailed
-        }
-    }
-
-    /// Ensures a fresh DPoP nonce is cached for the token endpoint's host. If no nonce is present, sends a
-    /// lightweight priming POST (missing refresh_token) with a DPoP proof lacking a nonce to elicit a
-    /// `use_dpop_nonce` response and capture `DPoP-Nonce` for subsequent real refresh.
-    private func ensureNonceForTokenEndpoint(_ endpointURL: URL, did: String) async {
-        guard let domain = endpointURL.host?.lowercased() else { return }
-        do {
-            // Check if we already have a nonce (JKT-scoped preferred; fall back to DID-scoped)
-            let key = try await getOrCreateDPoPKey(for: did)
-            let jwk = try createJWK(from: key)
-            let thumbprint = try calculateJWKThumbprint(jwk: jwk)
-
-            let hasJktInMemory = noncesByThumbprint[thumbprint]?[domain] != nil
-            let hasJktPersist =
-                (try? await storage.getDPoPNoncesByJKT(for: did))?[thumbprint]?[domain] != nil
-            let hasDidPersist = (try? await storage.getDPoPNonces(for: did))?[domain] != nil
-
-            if hasJktInMemory || hasJktPersist || hasDidPersist {
-                return // Already primed
-            }
-
-            // Build a minimal form (missing refresh_token) so the server will 400 and include DPoP-Nonce
-            var req = URLRequest(url: endpointURL)
-            req.httpMethod = "POST"
-            req.setValue("application/x-www-form-urlencoded", forHTTPHeaderField: "Content-Type")
-            let params: [String: String] = [
-                "grant_type": "refresh_token",
-                "client_id": oauthConfig.clientId,
-                "redirect_uri": oauthConfig.redirectUri,
-            ]
-            req.httpBody = encodeFormData(params)
-
-            // Add DPoP proof without nonce
-            let proof = try await createDPoPProof(
-                for: "POST",
-                url: endpointURL.absoluteString,
-                type: .tokenRequest,
-                accessToken: nil,
-                did: did,
-                ephemeralKey: nil,
-                nonce: nil
-            )
-            req.setValue(proof, forHTTPHeaderField: "DPoP")
-
-            // Fire the priming request; skip token refresh
-            let (data, response) = try await networkService.request(req, skipTokenRefresh: true)
-            if let http = response as? HTTPURLResponse {
-                // Capture nonce from any response if provided
-                if let nonce = http.value(forHTTPHeaderField: "DPoP-Nonce") {
-                    _ = await updateAndVerifyNonce(domain: domain, nonce: nonce, did: did)
-                }
-                // If 400 with OAuth error body use_dpop_nonce, we already captured the header above
-                if http.statusCode == 400 {
-                    if let err = try? JSONDecoder().decode(OAuthErrorResponse.self, from: data),
-                       err.error == "use_dpop_nonce"
-                    {
-                        LogManager.logDebug("Primed DPoP nonce for token endpoint host: \(domain)")
-                    }
-                }
-            }
-        } catch {
-            // Priming is best-effort; ignore failures
-            LogManager.logDebug("Nonce priming skipped due to error: \(error)")
-=======
           LogManager.logDebug(
             "Token refresh attempted too soon for DID \(LogManager.logDID(did)). Last attempt was \(timeSinceLastAttempt)s ago. Minimum interval is \(minimumRefreshInterval)s.",
             category: .authentication
           )
           // Don't count this as a failure - just skip it
           return .skippedDueToRateLimit  // Signal that we skipped due to rate limiting
->>>>>>> 3ad5a206
         }
       }
     }
 
-<<<<<<< HEAD
-    // MARK: - Request Authentication
-
-    /// Prepares an authenticated request by adding necessary authentication headers.
-    /// - Parameter request: The original request to authenticate.
-    /// - Returns: The request with authentication headers added.
-    func prepareAuthenticatedRequest(_ request: URLRequest) async throws -> URLRequest {
-        guard let account = await accountManager.getCurrentAccount() else {
-            // Log the URL that triggered this error for easier debugging
-            LogManager.logError(
-                "prepareAuthenticatedRequest: No active account for non-auth endpoint: \(request.url?.absoluteString ?? "Unknown URL")"
-            )
-            throw AuthError.noActiveAccount as Error
-        }
-
-        // Check if session exists and handle missing session case
-        var session: Session?
-        do {
-            session = try await storage.getSession(for: account.did)
-        } catch {
-            LogManager.logError(
-                "Failed to retrieve session for account \(LogManager.logDID(account.did)): \(error)")
-            throw AuthError.noActiveAccount as Error
-        }
-
-        guard let session = session else {
-            LogManager.logError(
-                "prepareAuthenticatedRequest: Account exists but session is missing for DID: \(LogManager.logDID(account.did)). This indicates an inconsistent authentication state."
-            )
-
-            // Clear the inconsistent state and require re-authentication
-            try? await accountManager.clearCurrentAccount()
-
-            throw AuthError.noActiveAccount as Error
-        }
-
-        var modifiedRequest = request
-
-        // If refresh is in progress for this DID, wait briefly to avoid transient key/keychain access errors
-        if await isRefreshInProgress(for: account.did) {
-            await waitForRefreshToComplete(did: account.did, timeout: 3.0)
-        }
-=======
     // DON'T record attempt time here - only after successful refresh
     // This prevents race conditions where parallel requests see an attempt
     // but the refresh hasn't actually completed yet
@@ -2531,7 +1732,6 @@
       try await logout()  // Clean up corrupted state
       throw AuthError.tokenRefreshFailed
     }
->>>>>>> 3ad5a206
 
     // Check if token is still valid (restore this check to avoid unnecessary refreshes)
     if !forceRefresh && !session.isExpiringSoon {
@@ -2689,25 +1889,12 @@
         )
 
         do {
-<<<<<<< HEAD
-            session = try await storage.getSession(for: account.did)
-        } catch {
-            LogManager.logError(
-                "Failed to retrieve session for account \(LogManager.logDID(account.did)): \(error)")
-            throw AuthError.noActiveAccount as Error
-        }
-
-        guard let session = session else {
-            LogManager.logError(
-                "prepareAuthenticatedRequestWithContext: Account exists but session is missing for DID: \(LogManager.logDID(account.did)). This indicates an inconsistent authentication state that requires user re-authentication."
-=======
           // Use coordinator for retry to prevent race conditions with other concurrent retries
           let (retryData, retryResponse): (Data, HTTPURLResponse) =
             try await coordinator(for: account.did).coordinateRefresh(
               performing: { () async throws -> (Data, HTTPURLResponse) in
                 return try await self.performTokenRefresh(for: account.did)
               }
->>>>>>> 3ad5a206
             )
           if (200..<300).contains(retryResponse.statusCode) {
             let decoder = JSONDecoder()
@@ -3278,15 +2465,6 @@
           try? await Task.sleep(nanoseconds: 150_000_000)  // 150ms
         }
 
-<<<<<<< HEAD
-        // No existing key found — generate a new one (expected only on first auth or after explicit delete)
-        LogManager.logInfo(
-            "Generating new DPoP key for DID \(LogManager.logDID(did))", category: .authentication
-        )
-        let newKey = P256.Signing.PrivateKey()
-        try await storage.saveDPoPKey(newKey, for: did)
-        return newKey
-=======
         // Retry once
         return try await createDPoPProof(
           for: method,
@@ -3304,7 +2482,6 @@
     // Add Authorization header for resource access (not needed for token endpoint requests)
     if !isTokenEndpoint {
       modifiedRequest.setValue("DPoP \(session.accessToken)", forHTTPHeaderField: "Authorization")
->>>>>>> 3ad5a206
     }
 
     return modifiedRequest
@@ -3331,56 +2508,6 @@
       throw AuthError.noActiveAccount as Error
     }
 
-<<<<<<< HEAD
-    /// 🚀 Modern Swift Concurrency: Atomically updates and verifies nonce synchronization
-    /// Actor isolation ensures this entire multi-step operation is race-condition-free
-    /// - Parameters:
-    ///   - domain: The domain the nonce is for
-    ///   - nonce: The new nonce value
-    ///   - did: The DID to update the nonce for
-    /// - Returns: True if nonce was successfully synchronized and verified, false otherwise
-    private func updateAndVerifyNonce(domain: String, nonce: String, did: String) async -> Bool {
-        do {
-            // Get the key and thumbprint for JKT-scoped storage
-            let key = try await getOrCreateDPoPKey(for: did)
-            let jwk = try createJWK(from: key)
-            let thumbprint = try calculateJWKThumbprint(jwk: jwk)
-
-            // 1. Update in-memory JKT-scoped nonce store
-            var domainMap = noncesByThumbprint[thumbprint] ?? [:]
-            domainMap[domain] = nonce
-            noncesByThumbprint[thumbprint] = domainMap
-
-            // 2. Update persistent DID-scoped nonce store
-            var didNonces = try await storage.getDPoPNonces(for: did) ?? [:]
-            didNonces[domain] = nonce
-            try await storage.saveDPoPNonces(didNonces, for: did)
-
-            // 3. Update persistent JKT-scoped nonce store
-            var jktNonces = (try? await storage.getDPoPNoncesByJKT(for: did)) ?? [:]
-            var jktDomainMap = jktNonces[thumbprint] ?? [:]
-            jktDomainMap[domain] = nonce
-            jktNonces[thumbprint] = jktDomainMap
-            try await storage.saveDPoPNoncesByJKT(jktNonces, for: did)
-
-            // 4. Verify synchronization by reading back from all stores
-            let verifyInMemory = noncesByThumbprint[thumbprint]?[domain] == nonce
-            let verifyDidPersistent = (try? await storage.getDPoPNonces(for: did))?[domain] == nonce
-            let verifyJktPersistent =
-                (try? await storage.getDPoPNoncesByJKT(for: did))?[thumbprint]?[domain] == nonce
-
-            let allSynchronized = verifyInMemory && verifyDidPersistent && verifyJktPersistent
-
-            if allSynchronized {
-                LogManager.logDebug(
-                    "Nonce synchronization verified: domain=\(domain), did=\(LogManager.logDID(did)), jkt=\(thumbprint)"
-                )
-            } else {
-                LogManager.logError(
-                    "Nonce synchronization failed: memory=\(verifyInMemory), did_persistent=\(verifyDidPersistent), jkt_persistent=\(verifyJktPersistent)"
-                )
-            }
-=======
     guard let session = session else {
       LogManager.logError(
         "prepareAuthenticatedRequestWithContext: Account exists but session is missing for DID: \(LogManager.logDID(account.did)). This indicates an inconsistent authentication state that requires user re-authentication."
@@ -3396,7 +2523,6 @@
           "sessionExists": false,
         ]
       )
->>>>>>> 3ad5a206
 
       // Clear the inconsistent state and require re-authentication
       try? await accountManager.clearCurrentAccount()
