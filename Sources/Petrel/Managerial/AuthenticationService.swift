//
//  AuthenticationService.swift
//  Petrel
//
//  Created by Josh LaCalamito on 4/22/2025.
//

import CryptoKit
import Foundation
import JSONWebAlgorithms
import JSONWebKey
import JSONWebSignature

/// Progress event types that can occur during authentication
public enum AuthProgressEvent: Sendable {
    case resolvingHandle(String)
    case fetchingMetadata(url: String)
    case generatingParameters
    case exchangingTokens
    case creatingSession
    case retrying(operation: String, attempt: Int, maxAttempts: Int)
}

/// Delegate protocol for receiving authentication progress updates
public protocol AuthProgressDelegate: AnyObject, Sendable {
    /// Called when authentication progress is updated
    /// - Parameter event: The progress event that occurred
    func authenticationProgress(_ event: AuthProgressEvent) async
}

/// Protocol defining the interface for authentication services.
protocol AuthServiceProtocol: Actor {
    /// Starts the OAuth flow for an existing user.
    /// - Parameter identifier: The user identifier (handle).
    /// - Returns: The authorization URL to present to the user.
    func startOAuthFlow(identifier: String?) async throws -> URL

    /// Handles the OAuth callback URL after user authentication.
    /// - Parameter url: The callback URL received from the authorization server.
    /// - Returns: Account information (DID, handle, PDS URL) for the authenticated user
    func handleOAuthCallback(url: URL) async throws -> (did: String, handle: String?, pdsURL: URL)

    /// Logs out the current user, invalidating their session.
    func logout() async throws

    /// Cancels any ongoing OAuth authentication flows.
    func cancelOAuthFlow() async

    /// Indicates whether authentication tokens exist for the current account.
    /// - Returns: True if tokens exist, false otherwise.
    func tokensExist() async -> Bool

    /// Refreshes the authentication token if needed.
    /// - Returns: Result indicating whether token was refreshed, still valid, or skipped
    func refreshTokenIfNeeded() async throws -> TokenRefreshResult

    /// Refreshes the authentication token if needed.
    /// - Parameter forceRefresh: If true, forces a refresh regardless of calculated expiry time
    /// - Returns: Result indicating whether token was refreshed, still valid, or skipped
    func refreshTokenIfNeeded(forceRefresh: Bool) async throws -> TokenRefreshResult

    /// Prepares an authenticated request by adding necessary authentication headers.
    /// - Parameter request: The original request to authenticate.
    /// - Returns: The request with authentication headers added.
    func prepareAuthenticatedRequest(_ request: URLRequest) async throws -> URLRequest

    /// Sets the authentication progress delegate
    /// - Parameter delegate: The delegate to receive progress updates
    func setProgressDelegate(_ delegate: AuthProgressDelegate?) async
}

/// Result of a token refresh attempt
public enum TokenRefreshResult: Sendable {
    case refreshedSuccessfully // Token was actually refreshed
    case stillValid // Token is still valid, no refresh needed
    case skippedDueToRateLimit // Refresh was skipped due to rate limiting
}

/// Errors that can occur during authentication.
public enum AuthError: Error, LocalizedError, Equatable {
    case noActiveAccount
    case invalidCredentials
    case invalidHandle(String)
    case handleNotFound(String)
    case serverUnavailable(String)
    case invalidOAuthConfiguration
    case tokenRefreshFailed
    case authorizationFailed
    case invalidCallbackURL
    case dpopKeyError
    case networkError(Error)
    case invalidResponse
    case cancelled
    case timeout
    case rateLimited
    case serverError(Int, String?)
    case serviceMaintenance

    public var errorDescription: String? {
        switch self {
        case .noActiveAccount:
            return "No active account found. Please sign in to continue."
        case .invalidCredentials:
            return "The username or password you entered is incorrect. Please try again."
        case let .invalidHandle(handle):
            return "The handle '\(handle)' is not valid. Please check the format and try again."
        case let .handleNotFound(handle):
            return "The handle '\(handle)' could not be found. Please check the spelling and try again."
        case let .serverUnavailable(server):
            return "The server '\(server)' is currently unavailable. Please try again later."
        case .invalidOAuthConfiguration:
            return "Authentication configuration error. Please contact support if this continues."
        case .tokenRefreshFailed:
            return "Your session has expired. Please sign in again."
        case .authorizationFailed:
            return "Authentication failed. Please check your credentials and try again."
        case .invalidCallbackURL:
            return "Authentication callback failed. Please try signing in again."
        case .dpopKeyError:
            return "Security key error occurred during authentication. Please try again."
        case let .networkError(error):
            return "Network connection error: \(error.localizedDescription)"
        case .invalidResponse:
            return "Received an invalid response from the server. Please try again."
        case .cancelled:
            return "Authentication was cancelled."
        case .timeout:
            return "Authentication timed out. Please check your connection and try again."
        case .rateLimited:
            return "Too many authentication attempts. Please wait a moment and try again."
        case let .serverError(code, message):
            if let message = message {
                return "Server error (\(code)): \(message)"
            } else {
                return "Server error occurred (code \(code)). Please try again."
            }
        case .serviceMaintenance:
            return "The service is temporarily under maintenance. Please try again later."
        }
    }

    public var failureReason: String? {
        switch self {
        case .noActiveAccount:
            return "No authentication credentials are available."
        case .invalidCredentials:
            return "The provided credentials do not match any known account."
        case let .invalidHandle(handle):
            return "Handle '\(handle)' does not follow the expected format."
        case let .handleNotFound(handle):
            return "No account exists with the handle '\(handle)'."
        case let .serverUnavailable(server):
            return "Server '\(server)' is not responding or is temporarily offline."
        case let .networkError(error):
            return "Network connectivity issue: \(error.localizedDescription)"
        case .timeout:
            return "The authentication request took too long to complete."
        case .rateLimited:
            return "Authentication rate limit exceeded."
        default:
            return nil
        }
    }

    public var recoverySuggestion: String? {
        switch self {
        case .noActiveAccount, .tokenRefreshFailed:
            return "Please sign in with your username and password."
        case .invalidCredentials:
            return "Double-check your username and password, then try again."
        case .invalidHandle, .handleNotFound:
            return "Verify the handle format (e.g., username.bsky.social) and spelling."
        case .serverUnavailable, .serviceMaintenance:
            return "Wait a few minutes and try again, or check service status."
        case .networkError, .timeout:
            return "Check your internet connection and try again."
        case .rateLimited:
            return "Wait a few minutes before attempting to sign in again."
        case .serverError:
            return "If this continues, please contact support."
        default:
            return "Please try again or contact support if the problem persists."
        }
    }

    public static func == (lhs: AuthError, rhs: AuthError) -> Bool {
        switch (lhs, rhs) {
        case (.noActiveAccount, .noActiveAccount),
             (.invalidCredentials, .invalidCredentials),
             (.invalidOAuthConfiguration, .invalidOAuthConfiguration),
             (.tokenRefreshFailed, .tokenRefreshFailed),
             (.authorizationFailed, .authorizationFailed),
             (.invalidCallbackURL, .invalidCallbackURL),
             (.dpopKeyError, .dpopKeyError),
             (.networkError, .networkError),
             (.invalidResponse, .invalidResponse),
             (.cancelled, .cancelled),
             (.timeout, .timeout),
             (.rateLimited, .rateLimited),
             (.serviceMaintenance, .serviceMaintenance):
            return true
        case let (.invalidHandle(lhs), .invalidHandle(rhs)):
            return lhs == rhs
        case let (.handleNotFound(lhs), .handleNotFound(rhs)):
            return lhs == rhs
        case let (.serverUnavailable(lhs), .serverUnavailable(rhs)):
            return lhs == rhs
        case let (.serverError(lhsCode, lhsMsg), .serverError(rhsCode, rhsMsg)):
            return lhsCode == rhsCode && lhsMsg == rhsMsg
        default:
            return false
        }
    }
}

/// Actor responsible for handling authentication operations.
actor AuthenticationService: AuthServiceProtocol, AuthenticationProvider {
    // MARK: - Properties

    /// Delegate for authentication progress updates
    private weak var progressDelegate: AuthProgressDelegate?

    /// Prevents concurrent OAuth start flows from stepping on each other
    /// and causing request cancellations (-999). When true, subsequent callers
    /// will wait until the in‑flight start completes and then proceed.
    private var oauthStartInProgress = false

    /// Single-flight registry for startOAuthFlow tasks keyed by identifier (or signup key when nil)
    private var oauthStartTasks: [String: Task<URL, Error>] = [:]

    /// Normalized key for a given identifier
    private func flowKey(for identifier: String?) -> String {
        identifier?.lowercased() ?? "__signup__"
    }

    /// Sets the authentication progress delegate
    /// - Parameter delegate: The delegate to receive progress updates
    func setProgressDelegate(_ delegate: AuthProgressDelegate?) async {
        progressDelegate = delegate
    }

    /// Emits a progress update to the delegate
    /// - Parameter event: The progress event to emit
    private func emitProgress(_ event: AuthProgressEvent) async {
        await progressDelegate?.authenticationProgress(event)
    }

    // MARK: - OAuth Callback Handling

    func handleOAuthCallback(url: URL) async throws -> (
        did: String, handle: String?, pdsURL: URL
    ) {
        LogManager.logInfo("Handling OAuth callback", category: .authentication)
        await emitProgress(.exchangingTokens)

        // 1. Extract code and state
        guard let code = extractAuthorizationCode(from: url),
              let stateToken = extractState(from: url)
        else {
            LogManager.logError("Callback URL missing code or state", category: .authentication)
            throw AuthError.invalidCallbackURL
        }
        LogManager.logDebug("Extracted authorization code and state token", category: .authentication)

        // Optional: extract issuer (iss) returned by the authorization server for stricter validation
        let callbackIssuer = extractIssuer(from: url)

        // 2. Retrieve OAuthState using the stateToken
        guard let oauthState = try await storage.getOAuthState(for: stateToken) else {
            LogManager.logError(
                "No matching OAuth state found for state token", category: .authentication
            )
            // It's possible the state was already used or expired.
            throw AuthError.invalidCallbackURL // Or a more specific state error
        }
        LogManager.logDebug("Successfully retrieved OAuth state", category: .authentication)

        // 3. Extract necessary info from oauthState
        let codeVerifier = oauthState.codeVerifier
        // Using _ to explicitly show we're reading but not using this variable
        _ = oauthState.targetPDSURL
        // Removed duplicate declarations of codeVerifier and pdsURL
        let initialNonce = oauthState.parResponseNonce

        // --- Get ephemeral key directly from OAuthState ---
        guard let keyData = oauthState.ephemeralDPoPKey else {
            LogManager.logError(
                "Ephemeral DPoP key data missing in retrieved OAuth state", category: .authentication
            )
            try? await storage.deleteOAuthState(for: stateToken)
            throw AuthError.dpopKeyError
        }

        let privateKey: P256.Signing.PrivateKey
        do {
            privateKey = try P256.Signing.PrivateKey(rawRepresentation: keyData)
            LogManager.logDebug(
                "Successfully deserialized ephemeral DPoP key from OAuth state", category: .authentication
            )
            // Log that we're using the key for token exchange
            LogManager.logDebug(
                "Using deserialized ephemeral key for token exchange", category: .authentication
            )
        } catch {
            LogManager.logError(
                "Failed to deserialize ephemeral DPoP key: \(error)", category: .authentication
            )
            try? await storage.deleteOAuthState(for: stateToken)
            throw AuthError.dpopKeyError
        }

        LogManager.logDebug(
            "Token exchange nonce status: \(initialNonce != nil ? "present" : "none")",
            category: .authentication
        )
        // --- End Key Retrieval ---

        // 4. Delete the OAuthState *after* successfully retrieving all needed info
        do {
            try await storage.deleteOAuthState(for: stateToken)
            LogManager.logDebug("Successfully deleted OAuth state", category: .authentication)
        } catch {
            LogManager.logError("Failed to delete OAuth state: \(error)", category: .authentication)
            // Decide if you should proceed or throw. Proceeding might be okay if token exchange works,
            // but it leaves stale data. Throwing might be safer.
            throw AuthError.networkError(error)
        }

        // 3. Fetch Authorization Server Metadata (needed for token endpoint)
        // We stored the targetPDSURL in the OAuthState
        guard let pdsURL = oauthState.targetPDSURL else {
            LogManager.logError("Missing target PDS URL in OAuth state", category: .authentication)
            throw AuthError.invalidOAuthConfiguration // Or a more specific state error
        }
        LogManager.logDebug("Retrieved target PDS URL from OAuth state", category: .authentication)

        // Try to fetch protected resource metadata first (as per OAuth spec)
        let authServerURL: URL
        do {
            let metadata = try await fetchProtectedResourceMetadata(pdsURL: pdsURL)
            if let foundAuthServerURL = metadata.authorizationServers.first {
                authServerURL = foundAuthServerURL
                LogManager.logDebug(
                    "Found authorization server from protected resource metadata: \(authServerURL)")
            } else {
                // Protected resource metadata exists but has no auth servers listed
                LogManager.logError("Protected resource metadata has no authorization servers")
                throw AuthError.invalidOAuthConfiguration
            }
        } catch {
            // If protected resource metadata fetch fails (e.g., 404),
            // fall back to treating the URL as the authorization server itself
            LogManager.logDebug(
                "Could not fetch protected resource metadata from \(pdsURL), treating it as authorization server"
            )
            authServerURL = pdsURL
        }

        let authServerMetadata = try await fetchAuthorizationServerMetadata(
            authServerURL: authServerURL)

        // If the server supports the authorization response issuer parameter, verify it when present.
        // If the config requires it and it is missing/mismatched, fail the flow.
        if let callbackIssuer {
            if callbackIssuer != authServerMetadata.issuer {
                LogManager.logWarning(
                    "OAuth callback 'iss' (\(callbackIssuer)) does not match metadata issuer (\(authServerMetadata.issuer))",
                    category: .authentication
                )
                if oauthConfig.requireIssInCallback {
                    throw AuthError.authorizationFailed
                }
            }
        } else if oauthConfig.requireIssInCallback, authServerMetadata.authorizationResponseIssParameterSupported {
            LogManager.logError(
                "OAuth callback is missing required 'iss' and server indicates support for it.",
                category: .authentication
            )
            throw AuthError.authorizationFailed
        }
        let tokenEndpoint = authServerMetadata.tokenEndpoint
        LogManager.logDebug("Retrieved token endpoint", category: .authentication)

        // 4. Exchange code for tokens directly
        // Pass the extracted codeVerifier and the ephemeralKey

        // Add debug logging to show the key thumbprint
        let jwk = try createJWK(from: privateKey)
        _ = try calculateJWKThumbprint(jwk: jwk)
        LogManager.logDebug("Using ephemeral key for token exchange", category: .authentication)

        let tokenResponse = try await exchangeCodeForTokens(
            code: code,
            codeVerifier: codeVerifier, // Use the verifier from the state
            tokenEndpoint: tokenEndpoint,
            authServerURL: authServerURL, // Pass the auth server URL for DPoP proof
            ephemeralKey: privateKey, // Pass the ephemeral key
            initialNonce: initialNonce,
            resourceURL: pdsURL
        )

        // 5. Process Token Response
        guard let did = tokenResponse.sub else {
            LogManager.logError("Token response is missing 'sub' (DID)", category: .authentication)
            throw AuthError.invalidResponse // Or a more specific error
        }
        LogManager.logInfo(
            "Successfully exchanged code for tokens. Received DID: \(LogManager.logDID(did))",
            category: .authentication
        )

        // Resolve DID to get the actual PDS URL and handle (for signup flows, the account may live on a different PDS)
        var actualPDSURL: URL
        var resolvedHandle: String?
        do {
            // Use the new resolver method to get both PDS URL and handle in one call
            let (handle, pds) = try await didResolver.resolveDIDToHandleAndPDSURL(did: did)
            actualPDSURL = pds
            resolvedHandle = handle
            LogManager.logInfo(
                "Resolved DID to actual PDS: \(actualPDSURL.absoluteString) and handle: \(handle ?? "N/A")", category: .authentication
            )

            // Update pdsURL to use the resolved PDS instead of the signup PDS
            if actualPDSURL != pdsURL {
                LogManager.logInfo(
                    "Account PDS differs from signup PDS. Using actual PDS: \(actualPDSURL.absoluteString) instead of signup PDS: \(pdsURL.absoluteString)",
                    category: .authentication
                )
                // We'll use actualPDSURL for the account, but keep using pdsURL for this OAuth session
            }

            // Optional strict binding: ensure the DID's PDS recognizes the same authorization server issuer
            if oauthConfig.enforcePDSAuthorizationBinding {
                do {
                    let actualPR = try await fetchProtectedResourceMetadata(pdsURL: actualPDSURL)
                    let authIss = URL(string: authServerMetadata.issuer)
                    let isListed = authIss.map { actualPR.authorizationServers.contains($0) } ?? false
                    if !isListed {
                        LogManager.logError(
                            "Issuer (\(authServerMetadata.issuer)) not listed by PDS (\(actualPDSURL)) in protected resource metadata",
                            category: .authentication
                        )
                        throw AuthError.authorizationFailed
                    }
                } catch {
                    LogManager.logError(
                        "Strict PDS/issuer binding check failed: \(error)",
                        category: .authentication
                    )
                    throw error
                }
            }
        } catch {
            LogManager.logError(
                "Failed to resolve DID to PDS URL or handle, using signup PDS as fallback: \(error)",
                category: .authentication
            )
            actualPDSURL = pdsURL // Fallback to signup PDS
            resolvedHandle = nil
        }

        // Transfer any OAuth flow nonces to this new DID
        if !oauthFlowNonces.isEmpty {
            var didNonces = try await storage.getDPoPNonces(for: did) ?? [:]

            // Copy OAuth nonces to the confirmed DID's nonce storage
            for (domain, nonce) in oauthFlowNonces {
                didNonces[domain] = nonce
                LogManager.logDebug(
                    "Transferred nonce for domain \(domain) to DID", category: .authentication
                )
            }

            try await storage.saveDPoPNonces(didNonces, for: did)
            oauthFlowNonces = [:] // Clear memory store
            LogManager.logInfo("Transferred OAuth flow nonces to DID", category: .authentication)
        }

        // Determine token type based on response
        let tokenType: TokenType = (tokenResponse.tokenType.lowercased() == "dpop") ? .dpop : .bearer
        LogManager.logDebug("Determined token type: \(tokenType.rawValue)")

        // 6. Create Session with clock skew protection
        await emitProgress(.creatingSession)

        let adjustedExpiresIn = applyClockSkewProtection(to: tokenResponse.expiresIn)
        let newSession = Session(
            accessToken: tokenResponse.accessToken,
            refreshToken: tokenResponse.refreshToken,
            createdAt: Date(), // Use current time
            expiresIn: adjustedExpiresIn,
            tokenType: tokenType,
            did: did
        )
        LogManager.logDebug("Created new session for DID: \(did)")

        // 7. Create or Update Account
        // Check if account exists, otherwise create a new one
        var account = await accountManager.getAccount(did: did)
        let isNewAccount = account == nil

        // Try to fetch protected resource metadata for the account
        // This might have already been fetched earlier, but we need it for account creation
        let protectedResourceMetadata: ProtectedResourceMetadata?
        do {
            protectedResourceMetadata = try await fetchProtectedResourceMetadata(pdsURL: pdsURL)
            LogManager.logDebug("Successfully fetched protected resource metadata for account")
        } catch {
            LogManager.logDebug(
                "Could not fetch protected resource metadata for account (will use nil): \(error)")
            protectedResourceMetadata = nil
        }

        if isNewAccount {
            LogManager.logDebug("Creating new account for DID: \(did)")
            account = Account(
                did: did,
                handle: resolvedHandle ?? oauthState.initialIdentifier, // Use resolved handle, fallback to state
                pdsURL: actualPDSURL, // Use the resolved actual PDS URL, not the signup PDS
                protectedResourceMetadata: protectedResourceMetadata, // Store fetched metadata (may be nil)
                authorizationServerMetadata: authServerMetadata // Store fetched metadata
            )
        } else {
            LogManager.logDebug("Updating existing account for DID: \(did)")
            // Update existing account details if necessary
            account?.pdsURL = actualPDSURL // Ensure PDS URL is up-to-date with resolved actual PDS
            let existingHandle = account?.handle
            account?.handle = resolvedHandle ?? oauthState.initialIdentifier ?? existingHandle // Update handle if provided
            account?.protectedResourceMetadata = protectedResourceMetadata // Update metadata
            account?.authorizationServerMetadata = authServerMetadata // Update metadata
        }

        guard let finalAccount = account else {
            LogManager.logError("Failed to create or update account for DID: \(did)")
            throw AuthError.invalidResponse // Or a more specific internal error
        }

        // --- DPoP Key Handling ---
        // CRITICAL FIX: Save the ephemeral key as the persistent DPoP key for this user
        // This ensures the same key used in token exchange is used for subsequent API calls
        do {
            try await storage.saveDPoPKey(privateKey, for: did)
            LogManager.logInfo(
                "Stored the ephemeral DPoP key used in token exchange as the active key for DID",
                category: .authentication
            )
        } catch {
            LogManager.logError(
                "Failed to save the active DPoP key for DID after token exchange: \(error)",
                category: .authentication
            )
            throw AuthError.dpopKeyError
        }
        // --- End DPoP Key Handling ---

<<<<<<< HEAD
        // 8. Save Session and Account (Enhanced atomic operation)
        do {
            // Start a transaction-like operation with comprehensive error handling
            LogManager.logDebug("Starting atomic account creation for DID: \(LogManager.logDID(did))")
            
            // Step 1: Save session
            try await storage.saveSession(newSession, for: did)
            LogManager.logDebug("✓ Saved session for DID: \(LogManager.logDID(did))")
            
            // Step 2: Add account
            try await accountManager.addAccount(finalAccount)
            LogManager.logDebug("✓ Added account in AccountManager for DID: \(LogManager.logDID(did))")
            
            // Step 3: Verify account was actually saved and can be retrieved
            guard let verifiedAccount = await accountManager.getAccount(did: did) else {
                LogManager.logError("Account creation verification failed: account cannot be retrieved after saving for DID: \(LogManager.logDID(did))")
                throw AuthError.invalidResponse
            }
            
            // Verify the account has the expected properties
            guard verifiedAccount.did == did else {
                LogManager.logError("Account creation verification failed: DID mismatch for DID: \(LogManager.logDID(did))")
                throw AuthError.invalidResponse
            }
            
            LogManager.logDebug("✓ Verified account persistence for DID: \(LogManager.logDID(did))")
            
            // Step 4: Set as current account (only after verification)
            try await accountManager.setCurrentAccount(did: did)
            LogManager.logDebug("✓ Set current account for DID: \(LogManager.logDID(did))")
            
            // Step 5: Final consistency check
            guard let currentAccount = await accountManager.getCurrentAccount() else {
                LogManager.logError("Final consistency check failed: cannot retrieve current account after setting for DID: \(LogManager.logDID(did))")
                throw AuthError.invalidResponse
            }
            
            guard currentAccount.did == did else {
                LogManager.logError("Final consistency check failed: current account DID mismatch for DID: \(LogManager.logDID(did))")
                throw AuthError.invalidResponse
            }
            
            LogManager.logInfo("✅ Successfully completed atomic account creation for DID: \(LogManager.logDID(did))")
            
            // Log this as a successful authentication incident for monitoring
            LogManager.logAuthIncident(
                "OAuthAccountCreationSuccess",
                details: [
                    "did": LogManager.logDID(did),
                    "hasSession": true,
                    "hasAccount": true,
                    "isCurrentAccount": true,
                    "tokenType": tokenType.rawValue
                ]
            )
            
        } catch {
            // If any step fails, perform cleanup to prevent inconsistent state
            LogManager.logError("❌ Atomic account creation failed for DID: \(LogManager.logDID(did)), performing cleanup: \(error)")
            
            // Log this as a failed authentication incident for monitoring
            LogManager.logAuthIncident(
                "OAuthAccountCreationFailed",
                details: [
                    "did": LogManager.logDID(did),
                    "error": error.localizedDescription,
                    "action": "performing_cleanup"
                ]
            )
            
            // Clean up any partial state
            do {
                // Remove session if it was saved
                try await storage.deleteSession(for: did)
                LogManager.logDebug("Cleaned up session during failure recovery for DID: \(LogManager.logDID(did))")
            } catch {
                LogManager.logError("Failed to clean up session during failure recovery: \(error)")
            }
            
            do {
                // Remove account if it was saved
                try await accountManager.removeAccount(did: did)
                LogManager.logDebug("Cleaned up account during failure recovery for DID: \(LogManager.logDID(did))")
            } catch {
                LogManager.logDebug("No account to clean up during failure recovery (expected): \(error)")
            }
            
            do {
                // Clean up DPoP key
                try await storage.deleteDPoPKey(for: did)
                LogManager.logDebug("Cleaned up DPoP key during failure recovery for DID: \(LogManager.logDID(did))")
            } catch {
                LogManager.logDebug("No DPoP key to clean up during failure recovery (expected): \(error)")
            }
            
            // Clear any current DID reference
            do {
                if let currentDID = await accountManager.getCurrentAccount()?.did, currentDID == did {
                    await accountManager.clearCurrentAccount()
                    LogManager.logDebug("Cleared current account reference during failure recovery for DID: \(LogManager.logDID(did))")
                }
            } catch {
                LogManager.logError("Failed to clear current account during failure recovery: \(error)")
            }
            
            LogManager.logInfo("Completed cleanup after account creation failure for DID: \(LogManager.logDID(did))")
            throw error
        }
        
=======
        // 8. Save Session and Account Atomically (CRITICAL FIX: prevents race condition)
        try await storage.saveAccountAndSession(finalAccount, session: newSession, for: did)
        LogManager.logDebug("Atomically saved account and session for DID: \(did)")

        // Update AccountManager's internal state to reflect the saved account
        try await accountManager.updateAccountFromStorage(did: did)
        try await accountManager.setCurrentAccount(did: did) // Set as current account
>>>>>>> 00aba1c1
        // Immediately point NetworkService at the resolved PDS to avoid early API calls hitting default base URL
        await networkService.setBaseURL(finalAccount.pdsURL)

        // Reset circuit breaker for fresh start after successful OAuth
        await refreshCircuitBreaker.reset(for: did)

        // Log successful OAuth completion
        LogManager.logInfo(
            "🎉 TOKEN_LIFECYCLE: OAuth flow completed successfully for DID \(LogManager.logDID(did)) "
                + "(token_type=\(tokenType.rawValue), expires_in=\(Int(adjustedExpiresIn))s)",
            category: .authentication
        )

        // 9. Store DPoP key binding if applicable
        if tokenType == .dpop, let jkt = tokenResponse.dpopJkt {
            // Use the ephemeral key retrieved from the OAuthState
            // Safely unwrap the ephemeralDPoPKey
            guard let ephemeralDPoPKeyData = oauthState.ephemeralDPoPKey else {
                LogManager.logError("DPoP key data is nil in oauth state for DID: \(did)")
                throw AuthError.dpopKeyError
            }
            let privateKey = try P256.Signing.PrivateKey(rawRepresentation: ephemeralDPoPKeyData)
            let jwk = try createJWK(from: privateKey)
            let thumbprint = try calculateJWKThumbprint(jwk: jwk)

            // Verify the thumbprint matches the jkt from the server
            if thumbprint == jkt {
                LogManager.logDebug("DPoP JKT matches calculated thumbprint for DID: \(did)")
                // Optionally store the binding, though the key itself is stored securely
            } else {
                LogManager.logError(
                    "DPoP JKT mismatch! Server: \(jkt), Calculated: \(thumbprint) for DID: \(did)")
                // This indicates a potential security issue or misconfiguration.
                // Depending on policy, you might want to invalidate the session.
                // For now, just log the error. Consider throwing AuthError.dpopKeyError here.
                throw AuthError.dpopKeyError
            }
        }

        // Return account information for immediate access
        return (did: did, handle: finalAccount.handle, pdsURL: finalAccount.pdsURL)
    }

    func logout() async throws {
        try await logout(reason: nil)
    }

    /// Logs out the current account, with optional reason for diagnostics.
    /// If `autoSwitchOnLogout` is false, the current account is cleared without switching
    /// to a different account to avoid surprising context changes.
    func logout(reason: String?) async throws {
        LogManager.logInfo("Starting logout process.")
        guard let did = await accountManager.getCurrentAccount()?.did else {
            LogManager.logDebug("Logout called but no active account found.")
            // No active user, nothing to log out.
            return
        }

        let reasonStr = reason ?? ""
        LogManager.logInfo(
            "Logging out account with DID: \(LogManager.logDID(did))" + (reasonStr.isEmpty ? "" : " (reason=\(reasonStr))"),
            category: .authentication
        )
        // Also emit an error-level log to ensure visibility in error aggregation tools
        LogManager.logError(
            "AUTH_LOGOUT did=\(LogManager.logDID(did)) reason=\(reasonStr.isEmpty ? "unspecified" : reasonStr)",
            category: .authentication
        )

        // 1. Attempt to revoke token (optional but good practice)
        if let account = await accountManager.getAccount(did: did),
           let session = try? await storage.getSession(for: did),
           let refreshToken = session.refreshToken,
           let revocationEndpoint = account.authorizationServerMetadata?.revocationEndpoint
        {
            LogManager.logDebug("Attempting to revoke token at: \(revocationEndpoint)")
            await revokeToken(refreshToken: refreshToken, endpoint: revocationEndpoint, did: did)
            // Continue logout even if revocation fails
        } else {
            LogManager.logDebug(
                "Could not attempt token revocation for DID \(did) - missing session, token, or revocation endpoint."
            )
        }

        // 2. Delete local session data
        do {
            try await storage.deleteSession(for: did)
            LogManager.logDebug("Deleted session for DID: \(did)")
        } catch {
            LogManager.logError("Failed to delete session for DID \(did): \(error)")
            // Continue logout process
        }

        // 3. Delete DPoP key
        do {
            try await storage.deleteDPoPKey(for: did)
            LogManager.logDebug("Deleted DPoP key for DID: \(did)")
        } catch {
            LogManager.logError("Failed to delete DPoP key for DID \(did): \(error)")
            // Continue logout process
        }

        // 4. Delete DPoP nonces
        do {
            // Saving empty nonces effectively deletes them
            try await storage.saveDPoPNonces([:], for: did)
            try await storage.saveDPoPNoncesByJKT([:], for: did)
            LogManager.logDebug("Deleted DPoP nonces for DID: \(did)")
        } catch {
            LogManager.logError("Failed to delete DPoP nonces for DID \(did): \(error)")
            // Continue logout process
        }

        // Clear in-memory JKT-scoped nonce cache
        noncesByThumbprint = [:]

        // 5. Update Account Manager State
        // If auto-switching is disabled, prefer clearing the current account without switching.
        do {
            let existingAccounts = await accountManager.listAccounts().map { $0.did }
            LogManager.logInfo(
                "Logout pre-state: accounts=\(existingAccounts.count), current=\(LogManager.logDID(did))"
            )
            LogManager.logAuthIncident(
                "LogoutStart",
                details: [
                    "did": did,
                    "reason": reason ?? "",
                    "autoSwitchOnLogout": autoSwitchOnLogout,
                    "accountsPre": existingAccounts.count,
                ]
            )

            if autoSwitchOnLogout {
                try await accountManager.removeAccount(did: did)
                LogManager.logInfo("Removed account and updated current account status.")
                if let newAccount = await accountManager.getCurrentAccount() {
                    LogManager.logWarning(
                        "🚨 CAT_AUTH_SWITCH: Active account changed due to logout from \(LogManager.logDID(did)) to \(LogManager.logDID(newAccount.did))",
                        category: .authentication
                    )
                    LogManager.logAuthIncident(
                        "AccountAutoSwitchedAfterLogout",
                        details: [
                            "previousDid": did,
                            "newDid": newAccount.did,
                            "reason": reason ?? "",
                            "autoSwitchOnLogout": true,
                        ]
                    )
                    await networkService.setBaseURL(newAccount.pdsURL)
                    await networkService.clearHeaders()
                } else {
                    LogManager.logInfo("No active account after removal (no accounts remain).")
                }
            } else {
                await accountManager.clearCurrentAccount()
                LogManager.logWarning(
                    "🚪 CAT_AUTH_LOGOUT: Cleared current account without switching (autoSwitchOnLogout=false)",
                    category: .authentication
                )
                LogManager.logAuthIncident(
                    "LogoutNoAutoSwitch",
                    details: [
                        "did": did,
                        "reason": reason ?? "",
                        "autoSwitchOnLogout": false,
                    ]
                )
                // Ensure network layer is reset so no further requests go out with stale credentials
                await networkService.clearHeaders()
                if let defaultURL = URL(string: "https://bsky.social") {
                    await networkService.setBaseURL(defaultURL)
                }
            }
        } catch {
            LogManager.logError(
                "Failed during account removal/switching after logout for DID \(did): \(error)")
        }

        // Reset circuit breaker state for this DID
        await refreshCircuitBreaker.reset(for: did)

        // Log logout completion
        LogManager.logInfo(
            "🚪 TOKEN_LIFECYCLE: Logout completed for DID \(LogManager.logDID(did)) "
                + "(session_cleared=true, account_removed=true, circuit_reset=true)",
            category: .authentication
        )
    }

    // MARK: - Audience Override (one-shot)

    /// Optionally override the OAuth Resource Indicator for the next refresh only.
    /// This helps recover from an "invalid audience" 401 by minting a token for the
    /// specific protected resource that produced the failure.
    private var nextRefreshResourceOverride: String?

    func setNextRefreshResourceOverride(_ resource: String) async {
        nextRefreshResourceOverride = resource
        LogManager.logInfo(
            "AuthenticationService: Next refresh will use resource override: \(resource)")
    }

    /// Attempts to revoke a refresh token at the authorization server.
    /// - Parameters:
    ///   - refreshToken: The refresh token to revoke.
    ///   - endpoint: The URL of the revocation endpoint.
    ///   - did: The DID associated with the token (for DPoP proof).
    private func revokeToken(refreshToken: String, endpoint: String, did: String) async {
        guard let endpointURL = URL(string: endpoint) else {
            LogManager.logError("Invalid revocation endpoint URL: \(endpoint)")
            return
        }

        var request = URLRequest(url: endpointURL)
        request.httpMethod = "POST"
        request.setValue("application/x-www-form-urlencoded", forHTTPHeaderField: "Content-Type")

        let parameters: [String: String] = [
            "token": refreshToken,
            "token_type_hint": "refresh_token",
            "client_id": oauthConfig.clientId, // Client ID might be required // FIX: Use self.oauthConfig
        ]
        request.httpBody = encodeFormData(parameters)

        // Add DPoP proof if required by the server for revocation
        // The spec is sometimes ambiguous here, but adding it might be necessary.
        // Using .tokenRequest type for now, consider adding a specific .tokenRevocation if needed.
        do {
            let dpopProof = try await createDPoPProof(
                for: "POST", url: endpoint, type: .tokenRequest, did: did
            )
            request.setValue(dpopProof, forHTTPHeaderField: "DPoP")
        } catch {
            LogManager.logError("Failed to create DPoP proof for token revocation: \(error)")
            // Decide if revocation should proceed without DPoP or fail here
            // Let's not proceed without DPoP if creation failed, as the server might require it.
            return
        }

        do {
            let (_, response) = try await networkService.request(request)
            if let httpResponse = response as? HTTPURLResponse,
               (200 ... 299).contains(httpResponse.statusCode)
            {
                LogManager.logInfo("Successfully revoked token for DID: \(did)")
            } else {
                let statusCode = (response as? HTTPURLResponse)?.statusCode ?? -1
                LogManager.logDebug(
                    "Token revocation request failed or returned non-2xx status: \(statusCode) for DID: \(did)"
                )
                // Log response body if available for debugging
                // let responseBody = String(data: data, encoding: .utf8) ?? "No body"
                // LogManager.logDebug("Revocation failure response body: \(responseBody)")
            }
        } catch {
            LogManager.logError("Network error during token revocation for DID \(did): \(error)")
        }
    }

    func handleUnauthorizedResponse(
        _ response: HTTPURLResponse, data: Data, for request: URLRequest
    ) async throws -> (Data, HTTPURLResponse) {
        // Check if the response is unauthorized (401)
        guard response.statusCode == 401 else {
            return (data, response)
        }

        // Attempt to refresh the token
        let did = await accountManager.getCurrentAccount()?.did
        guard let did = did else {
            throw AuthError.noActiveAccount as Error
        }

        // Force refresh the token on 401 - ignore calculated expiry since server rejected our token
        LogManager.logInfo("🚨 Received 401 unauthorized - attempting token refresh")
        let refreshResult = try await refreshTokenIfNeeded(forceRefresh: true)

        // Only retry if we ACTUALLY refreshed the token
        switch refreshResult {
        case .refreshedSuccessfully:
            LogManager.logInfo("Token was refreshed successfully, retrying request")
            var newRequest = request
            if (try? await storage.getSession(for: did)) != nil {
                // Prepare the authenticated request with the new token
                newRequest = try await prepareAuthenticatedRequest(newRequest)

                // Perform the request
                let result = try await networkService.request(newRequest)

                if let httpResponse = result.1 as? HTTPURLResponse {
                    return (result.0, httpResponse)
                } else {
                    throw AuthError.invalidResponse as Error
                }
            } else {
                throw AuthError.tokenRefreshFailed as Error
            }

        case .stillValid:
            // Token is supposedly still valid, but we got a 401
            // This shouldn't happen, but if it does, don't retry to avoid loops
            LogManager.logError("Token reported as still valid but got 401. Not retrying to avoid loop.")
            throw AuthError.tokenRefreshFailed as Error

        case .skippedDueToRateLimit:
            // Refresh was skipped due to rate limiting
            // Don't retry with the same token - it will just fail again
            LogManager.logError("Token refresh skipped due to rate limiting. Cannot retry request.")
            throw AuthError.tokenRefreshFailed as Error
        }
    }

    func updateDPoPNonce(
        for url: URL, from headers: [String: String], did: String?, jkt: String?
    ) async {
        guard let domain = url.host?.lowercased(), let nonce = headers["DPoP-Nonce"] else {
            return
        }

        // ENHANCED: Synchronize in-memory and persistent storage atomically
        let resolvedDID: String? =
            (did?.isEmpty == false) ? did : await accountManager.getCurrentAccount()?.did

        // First update in-memory stores
        if let jkt, !jkt.isEmpty {
            var domainMap = noncesByThumbprint[jkt] ?? [:]
            domainMap[domain] = nonce
            noncesByThumbprint[jkt] = domainMap
            LogManager.logDebug("Updated in-memory JKT-scoped nonce: jkt=\(jkt), domain=\(domain)")
        }

        // Then update persistent storage
        if let resolvedDID {
            await updateDPoPNonce(domain: domain, nonce: nonce, for: resolvedDID)

            // Persist JKT-scoped nonces for this DID as well
            if let jkt, !jkt.isEmpty {
                do {
                    var persisted = (try? await storage.getDPoPNoncesByJKT(for: resolvedDID)) ?? [:]
                    var doms = persisted[jkt] ?? [:]
                    doms[domain] = nonce
                    persisted[jkt] = doms
                    try await storage.saveDPoPNoncesByJKT(persisted, for: resolvedDID)
                    LogManager.logDebug("Persisted JKT-scoped nonce: did=\(LogManager.logDID(resolvedDID)), jkt=\(jkt), domain=\(domain)")
                } catch {
                    LogManager.logError("Failed to persist JKT-scoped nonce: \(error)")
                }
            }
        }
    }

    // MARK: - Properties

    private let storage: KeychainStorage
    private let accountManager: AccountManaging
    private let networkService: NetworkService
    private let oauthConfig: OAuthConfig
    private let didResolver: DIDResolving
    // Use per-DID coordinators to avoid cross-account interference during refresh
    private var refreshCoordinators: [String: TokenRefreshCoordinator] = [:]
    private let refreshCircuitBreaker = RefreshCircuitBreaker()
    /// Controls whether logout should automatically switch to another stored account.
    /// Defaults to true to preserve current behavior; apps can set to false to
    /// avoid surprising context changes after catastrophic failures.
    var autoSwitchOnLogout: Bool = true
    // Simple in-memory store for OAuth flow nonces (independent of any account)
    private var oauthFlowNonces: [String: String] = [:]
    // JKT-scoped nonces (key thumbprint -> domain -> nonce)
    private var noncesByThumbprint: [String: [String: String]] = [:]
    // Track last refresh attempt time per DID for rate limiting
    private var lastRefreshAttempt: [String: Date] = [:]
    private var lastSuccessfulRefresh: [String: Date] = [:]
    private let minimumRefreshInterval: TimeInterval = 0.5 // 500ms between attempts
    private let minimumRefreshIntervalAfterSuccess: TimeInterval = 30.0 // 30 seconds after successful refresh
    // Track ambiguous refresh timeouts where server may have rotated tokens but client didn't receive them
    private var ambiguousRefreshUntil: [String: Date] = [:]

    // 🚀 Modern Swift Concurrency: Track used refresh tokens to prevent replay attacks
    // Actor isolation ensures thread-safe access without mutexes
    private var usedRefreshTokens: Set<String> = []
    private var activeRefreshTasks: [String: Task<TokenRefreshResult, Error>] = [:]

    // Test hook: mark ambiguous refresh state for a DID (internal)
    func markAmbiguousRefresh(for did: String, durationSeconds: TimeInterval = 900) async {
        ambiguousRefreshUntil[did] = Date().addingTimeInterval(durationSeconds)
        LogManager.logInfo(
            "[TEST] Marked ambiguous refresh until for DID: \(LogManager.logDID(did)) for \(Int(durationSeconds))s"
        )
    }

    // MARK: - Initialization

    /// Initializes a new AuthenticationService with the specified dependencies.
    /// - Parameters:
    ///   - storage: The secure storage for tokens and keys.
    ///   - accountManager: The account manager.
    ///   - networkService: The network service for making HTTP requests.
    ///   - oauthConfig: The OAuth configuration.
    ///   - didResolver: The DID resolver for resolving DIDs to PDS URLs.
    init(
        storage: KeychainStorage,
        accountManager: AccountManaging,
        networkService: NetworkService,
        oauthConfig: OAuthConfig,
        didResolver: DIDResolving
    ) {
        self.storage = storage
        self.accountManager = accountManager
        self.networkService = networkService
        self.oauthConfig = oauthConfig
        self.didResolver = didResolver
    }

    // MARK: - Coordinator Access

    /// Gets or creates a token refresh coordinator scoped to a specific DID
    private func coordinator(for did: String) -> TokenRefreshCoordinator {
        if let existing = refreshCoordinators[did] {
            return existing
        }
        let created = TokenRefreshCoordinator()
        refreshCoordinators[did] = created
        return created
    }

    // MARK: - Configuration

    /// Controls whether logout should automatically switch to another stored account.
    /// Set to false to treat logout as catastrophic and require explicit re-auth.
    func setAutoSwitchOnLogout(_ enabled: Bool) {
        autoSwitchOnLogout = enabled
        LogManager.logInfo("AuthenticationService: autoSwitchOnLogout set to \(enabled)", category: .authentication)
    }

    // MARK: - OAuth Flow

    /// Starts the OAuth flow for an existing user.
    /// - Parameter identifier: The user identifier (handle), optional if signing up.
    /// - Returns: The authorization URL to present to the user.
    func startOAuthFlow(identifier: String? = nil) async throws -> URL {
        // Coalesce concurrent calls per-identifier and decouple from caller cancellation
        let key = flowKey(for: identifier)

        if let existing = oauthStartTasks[key] {
            LogManager.logInfo(
                "OAuth start already in progress for key=\(key), joining existing task",
                category: .authentication
            )
            return try await existing.value
        }

        // Run flow on a detached root task so user-initiated cancellation of the caller
        // does not cancel underlying URLSession tasks (prevents -999 cancellations).
        let task = Task.detached(priority: .userInitiated) { [weak self] () throws -> URL in
            guard let self else { throw AuthError.invalidOAuthConfiguration }
            return try await self._startOAuthFlowImpl(identifier: identifier)
        }
        oauthStartTasks[key] = task
        defer { oauthStartTasks.removeValue(forKey: key) }
        return try await task.value
    }

    /// Cancels any ongoing OAuth authentication flows.
    func cancelOAuthFlow() async {
        LogManager.logInfo("Cancelling all OAuth flows", category: .authentication)

        // Cancel all running OAuth tasks
        for (key, task) in oauthStartTasks {
            LogManager.logDebug("Cancelling OAuth task for key: \(key)", category: .authentication)
            task.cancel()
        }

        // Clear the tasks dictionary
        oauthStartTasks.removeAll()

        // Reset the global flag
        oauthStartInProgress = false
    }

    /// Internal implementation of the OAuth start flow. Kept actor-isolated; invoked from a detached task
    /// to shield underlying URLSession operations from parent Task cancellation.
    private func _startOAuthFlowImpl(identifier: String?) async throws -> URL {
        // Gate concurrent starts globally to keep legacy protection too
        if oauthStartInProgress {
            LogManager.logInfo(
                "OAuth start already in progress (global), waiting for completion",
                category: .authentication
            )
            while oauthStartInProgress {
                try? await Task.sleep(nanoseconds: 50_000_000)
            }
        }

        oauthStartInProgress = true
        defer { oauthStartInProgress = false }
        let pdsURL: URL
        var did: String?

        // Check for cancellation at the start
        try Task.checkCancellation()

        // For sign-up flow (no identifier), use default PDS URL
        if let identifier = identifier {
            await emitProgress(.resolvingHandle(identifier))

            // Check for cancellation before network operations
            try Task.checkCancellation()

            // Resolve handle to DID and DID to PDS URL
            did = try await didResolver.resolveHandleToDID(handle: identifier)
            guard let resolvedDID = did else {
                throw AuthError.invalidCredentials
            }

            try Task.checkCancellation()

            pdsURL = try await didResolver.resolveDIDToPDSURL(did: resolvedDID)
        } else {
            // Use default PDS URL for sign-up
            guard let defaultURL = URL(string: "https://bsky.social") else {
                throw AuthError.invalidOAuthConfiguration
            }
            pdsURL = defaultURL
        }

        // Check for cancellation before metadata fetch
        try Task.checkCancellation()

        // Try to fetch protected resource metadata first (as per OAuth spec)
        await emitProgress(.fetchingMetadata(url: pdsURL.absoluteString))

        let authServerURL: URL
        do {
            let metadata = try await fetchProtectedResourceMetadata(pdsURL: pdsURL)
            if let foundAuthServerURL = metadata.authorizationServers.first {
                authServerURL = foundAuthServerURL
                LogManager.logDebug(
                    "Found authorization server from protected resource metadata: \(authServerURL)")
            } else {
                // Protected resource metadata exists but has no auth servers listed
                LogManager.logError("Protected resource metadata has no authorization servers")
                throw AuthError.invalidOAuthConfiguration
            }
        } catch {
            // If protected resource metadata fetch fails (e.g., 404),
            // fall back to treating the URL as the authorization server itself
            LogManager.logDebug(
                "Could not fetch protected resource metadata from \(pdsURL), treating it as authorization server"
            )
            authServerURL = pdsURL
        }

        // Fetch Authorization Server Metadata
        let authServerMetadata = try await fetchAuthorizationServerMetadata(
            authServerURL: authServerURL)

        // Generate PKCE code verifier and challenge
        await emitProgress(.generatingParameters)

        let codeVerifier = generateCodeVerifier()
        let codeChallenge = generateCodeChallenge(from: codeVerifier)

        // Generate state token
        let stateToken = UUID().uuidString

        // Generate an ephemeral key for this OAuth session
        let ephemeralKey = P256.Signing.PrivateKey()

        // Removed caching of the key

        // Add debug logging for key tracking
        LogManager.logDebug("Generated ephemeral DPoP key for OAuth session", category: .authentication)

        // Create Pushed Authorization Request (PAR)
        let parEndpoint = authServerMetadata.pushedAuthorizationRequestEndpoint
        let (requestURI, parNonce) = try await pushAuthorizationRequest( // <-- Capture parNonce
            codeChallenge: codeChallenge,
            identifier: identifier,
            endpoint: parEndpoint,
            authServerURL: authServerURL,
            state: stateToken,
            ephemeralKeyForFlow: ephemeralKey // <-- Re-add Parameter Pass
        )

        let oauthState = OAuthState(
            stateToken: stateToken,
            codeVerifier: codeVerifier,
            createdAt: Date(),
            initialIdentifier: identifier,
            targetPDSURL: pdsURL,
            ephemeralDPoPKey: ephemeralKey.rawRepresentation,
            parResponseNonce: parNonce
        )
        try await storage.saveOAuthState(oauthState)
        LogManager.logDebug(
            "Saved OAuth state with PAR nonce status: \(parNonce != nil ? "present" : "none")",
            category: .authentication
        )

        // Build Authorization URL
        guard var components = URLComponents(string: authServerMetadata.authorizationEndpoint) else {
            throw AuthError.invalidOAuthConfiguration
        }
        components.queryItems = [
            URLQueryItem(name: "request_uri", value: requestURI),
            URLQueryItem(name: "client_id", value: oauthConfig.clientId), // FIX: Use self.oauthConfig
            URLQueryItem(name: "redirect_uri", value: oauthConfig.redirectUri), // FIX: Use self.oauthConfig
        ]

        guard let authorizationURL = components.url else {
            throw AuthError.authorizationFailed as Error
        }

        return authorizationURL
    }

    /// Starts the OAuth flow for a new account signup (without requiring a handle)
    /// - Parameter pdsURL: The PDS URL to use for sign-up
    /// - Returns: The authorization URL to present to the user
    func startOAuthFlowForSignUp(pdsURL: URL? = nil)
        async throws -> URL
    {
        // Use provided URL or default to bsky.social
        let finalPDSURL: URL
        if let providedURL = pdsURL {
            finalPDSURL = providedURL
        } else {
            guard let defaultURL = URL(string: "https://bsky.social") else {
                throw AuthError.invalidOAuthConfiguration
            }
            finalPDSURL = defaultURL
        }

        // Create a special OAuth state for sign-up
        let stateToken = UUID().uuidString
        let codeVerifier = generateCodeVerifier()
        let codeChallenge = generateCodeChallenge(from: codeVerifier)

        // *** NEW: Generate ephemeral key for sign-up PAR ***
        let ephemeralKey = P256.Signing.PrivateKey()
        LogManager.logDebug("Generated ephemeral DPoP key for sign-up OAuth session")

        // Create OAuth state for a sign-up flow (no identifier)
        // *** MODIFIED: Store key data initially ***
        let oauthState = OAuthState(
            stateToken: stateToken,
            codeVerifier: codeVerifier,
            createdAt: Date(),
            initialIdentifier: nil,
            targetPDSURL: finalPDSURL,
            ephemeralDPoPKey: ephemeralKey.rawRepresentation,
            parResponseNonce: nil // Initialize explicitly as nil, will update after PAR
        )
        // Save the initial state (optional, but good practice if PAR fails before nonce is known)
        // try await storage.saveOAuthState(oauthState) // Consider if needed

        // Try to fetch protected resource metadata first (as per OAuth spec)
        let authServerURL: URL
        do {
            let protectedResourceMetadata = try await fetchProtectedResourceMetadata(pdsURL: finalPDSURL)
            if let foundAuthServerURL = protectedResourceMetadata.authorizationServers.first {
                authServerURL = foundAuthServerURL
                LogManager.logDebug(
                    "Found authorization server from protected resource metadata: \(authServerURL)")
            } else {
                // Protected resource metadata exists but has no auth servers listed
                LogManager.logError("Protected resource metadata has no authorization servers")
                throw AuthError.invalidOAuthConfiguration
            }
        } catch {
            // If protected resource metadata fetch fails (e.g., 404),
            // fall back to treating the URL as the authorization server itself
            LogManager.logDebug(
                "Could not fetch protected resource metadata from \(finalPDSURL), treating it as authorization server"
            )
            authServerURL = finalPDSURL
        }

        let authServerMetadata = try await fetchAuthorizationServerMetadata(
            authServerURL: authServerURL)

        // Create PAR request without login_hint (this is the key difference for signup)
        let parEndpoint = authServerMetadata.pushedAuthorizationRequestEndpoint
        // *** MODIFIED: Capture both values from the tuple ***
        let (requestURI, parNonce) = try await pushAuthorizationRequestForSignUp(
            codeChallenge: codeChallenge,
            endpoint: parEndpoint,
            authServerURL: authServerURL,
            state: stateToken,
            ephemeralKey: ephemeralKey // <-- Pass the key to sign the PAR request
        )

        // *** MODIFIED: Update and save OAuthState *with* the nonce and ensure key data is present ***
        var finalOauthState = oauthState // Create mutable copy
        finalOauthState.parResponseNonce = parNonce // Add the nonce
        // Ensure key data is set (redundant if initial save is removed, but safe)
        finalOauthState.ephemeralDPoPKey = ephemeralKey.rawRepresentation
        try await storage.saveOAuthState(finalOauthState) // Save the complete state
        LogManager.logDebug(
            "Saved OAuth state for sign-up with PAR nonce status: \(parNonce != nil ? "present" : "none")",
            category: .authentication
        )
        // Build authorization URL
        guard var components = URLComponents(string: authServerMetadata.authorizationEndpoint) else {
            throw AuthError.invalidOAuthConfiguration
        }
        components.queryItems = [
            URLQueryItem(name: "request_uri", value: requestURI),
            URLQueryItem(name: "client_id", value: oauthConfig.clientId), // FIX: Use self.oauthConfig
            URLQueryItem(name: "redirect_uri", value: oauthConfig.redirectUri), // FIX: Use self.oauthConfig
        ]

        guard let authorizationURL = components.url else {
            throw AuthError.authorizationFailed as Error
        }

        return authorizationURL
    }

    /// Pushes an authorization request to the PAR endpoint specifically for sign-up flows (without login_hint)
    /// - Parameters:
    ///   - codeChallenge: The PKCE code challenge
    ///   - endpoint: The PAR endpoint
    ///   - authServerURL: The authorization server URL
    ///   - state: The state token
    ///   - ephemeralKey: The ephemeral key generated for this sign-up flow.
    /// - Returns: A tuple containing the request URI and the DPoP nonce from the response header, if present.
    private func pushAuthorizationRequestForSignUp(
        codeChallenge: String,
        endpoint: String,
        authServerURL: URL,
        state: String,
        ephemeralKey: P256.Signing.PrivateKey // <-- ADD Parameter
    ) async throws -> (requestURI: String, parNonce: String?) { // <-- MODIFIED Return Type
        let parameters: [String: String] = [
            "client_id": oauthConfig.clientId, // FIX: Use self.oauthConfig
            "redirect_uri": oauthConfig.redirectUri, // FIX: Use self.oauthConfig
            "response_type": "code",
            "code_challenge_method": "S256",
            "code_challenge": codeChallenge,
            "state": state,
            "scope": oauthConfig.scope, // FIX: Use self.oauthConfig // Ensure scope is included
        ]

        let body = encodeFormData(parameters)

        guard let endpointURL = URL(string: endpoint) else {
            throw AuthError.invalidOAuthConfiguration
        }
        var request = URLRequest(url: endpointURL)
        request.httpMethod = "POST"
        request.httpBody = body
        request.setValue("application/x-www-form-urlencoded", forHTTPHeaderField: "Content-Type")

        // --- DPoP Proof Generation (using ephemeral key as no account exists yet) ---
        LogManager.logInfo("No active account for Sign-Up PAR, using provided ephemeral DPoP key.")
        // Use the key passed into the function
        let dpopProof = try await createDPoPProof(
            for: "POST", url: endpoint, type: .authorization, ephemeralKey: ephemeralKey
        ) // Use passed key
        request.setValue(dpopProof, forHTTPHeaderField: "DPoP")
        // --- End DPoP Proof Generation ---

        // Send the request using the network service
        let (data, response) = try await networkService.request(request)

        guard let httpResponse = response as? HTTPURLResponse else { throw AuthError.invalidResponse }

        // Check if initial request succeeded
        if (200 ... 299).contains(httpResponse.statusCode) {
            guard let parResponse = try? JSONDecoder().decode(PARResponse.self, from: data) else {
                throw AuthError.invalidResponse
            }
            let requestURI = parResponse.requestURI

            // *** FIX: Extract nonce case-insensitively ***
            var parNonce: String? = nil
            for (key, value) in httpResponse.allHeaderFields {
                if let keyString = key as? String,
                   keyString.caseInsensitiveCompare("DPoP-Nonce") == .orderedSame
                {
                    parNonce = value as? String
                    break
                }
            }
            // *** End Fix ***

            // *** MODIFIED: Return BOTH URI and Nonce ***
            return (requestURI, parNonce)
        }
        // Check if it's a 400 error potentially requiring a nonce
        else if httpResponse.statusCode == 400 {
            let dpopNonceHeader = httpResponse.allHeaderFields["dpop-nonce"] as? String
            var isNonceError = false
            // Decode error response to check if it's 'use_dpop_nonce'
            if let errorResponse = try? JSONDecoder().decode(OAuthErrorResponse.self, from: data),
               errorResponse.error == "use_dpop_nonce"
            {
                isNonceError = true
            }

            if isNonceError, let receivedNonce = dpopNonceHeader {
                LogManager.logInfo(
                    "Received use_dpop_nonce error on Sign-Up PAR. Retrying with received nonce",
                    category: .authentication
                )
                var retryRequest = request // Create a mutable copy for retry
                // Use the same ephemeral key for the retry proof
                let retryProof = try await createDPoPProof(
                    for: "POST", url: endpoint, type: .authorization, ephemeralKey: ephemeralKey,
                    nonce: receivedNonce
                )
                retryRequest.setValue(retryProof, forHTTPHeaderField: "DPoP")

                let (retryData, retryResponse) = try await networkService.request(retryRequest)
                guard let retryHttpResponse = retryResponse as? HTTPURLResponse else {
                    throw AuthError.invalidResponse
                }

                if (200 ... 299).contains(retryHttpResponse.statusCode) {
                    // *** Success on Retry: Extract URI and Nonce ***
                    guard let parResponse = try? JSONDecoder().decode(PARResponse.self, from: retryData)
                    else { throw AuthError.invalidResponse }
                    let requestURI = parResponse.requestURI
                    let parNonce = retryHttpResponse.value(forHTTPHeaderField: "dpop-nonce") // Get nonce from retry response
                    if let nonce = parNonce {
                        LogManager.logDebug(
                            "Captured DPoP Nonce from successful Sign-Up PAR retry response: \(nonce)")
                    } else {
                        LogManager.logDebug(
                            "No DPoP Nonce found in successful Sign-Up PAR retry response header.")
                    }
                    return (requestURI, parNonce) // Return URI and Nonce from retry
                } else {
                    // Retry failed
                    let errorDetails = String(data: retryData, encoding: .utf8) ?? "No details"
                    LogManager.logError(
                        "Sign-Up PAR retry failed with status code \(retryHttpResponse.statusCode). Response: \(errorDetails)"
                    )
                    throw AuthError.authorizationFailed // Indicate PAR failure
                }
            } else {
                // Non-retryable 400 error
                let errorDetails = String(data: data, encoding: .utf8) ?? "No details"
                LogManager.logError(
                    "Sign-Up PAR failed with status code 400 (Non-retryable). Response: \(errorDetails)")
                throw AuthError.authorizationFailed // Indicate PAR failure
            }
        }
        // Handle other non-2xx, non-400 status codes
        else {
            let errorDetails = String(data: data, encoding: .utf8) ?? "No details"
            LogManager.logError(
                "Sign-Up PAR failed with status code \(httpResponse.statusCode). Response: \(errorDetails)"
            )
            throw AuthError.authorizationFailed // Indicate PAR failure
        }
    }

    /// Pushes an authorization request to the PAR endpoint.
    /// - Parameters:
    ///   - codeChallenge: The PKCE code challenge.
    ///   - identifier: The user identifier (optional for sign-up).
    ///   - endpoint: The PAR endpoint.
    ///   - authServerURL: The authorization server URL.
    ///   - state: The state token.
    /// - Returns: A tuple containing the request URI and the DPoP nonce from the response header, if present.
    private func pushAuthorizationRequest(
        codeChallenge: String,
        identifier: String?,
        endpoint: String,
        authServerURL: URL,
        state: String,
        ephemeralKeyForFlow: P256.Signing.PrivateKey? = nil // <-- Re-add Parameter
    ) async throws -> (requestURI: String, parNonce: String?) { // <-- MODIFIED Return Type
        var parameters: [String: String] = [
            "client_id": oauthConfig.clientId, // FIX: Use self.oauthConfig
            "redirect_uri": oauthConfig.redirectUri, // FIX: Use self.oauthConfig
            "response_type": "code",
            "code_challenge_method": "S256",
            "code_challenge": codeChallenge,
            "state": state,
            "scope": oauthConfig.scope, // FIX: Use self.oauthConfig // Ensure scope is included
        ]

        // Add login_hint if identifier is provided (for sign-in, not sign-up)
        if let identifier = identifier {
            parameters["login_hint"] = identifier
        }

        // Encode the parameters
        let body = encodeFormData(parameters)

        // Create the request
        guard let endpointURL = URL(string: endpoint) else {
            throw AuthError.invalidOAuthConfiguration
        }
        var request = URLRequest(url: endpointURL)
        request.httpMethod = "POST"
        request.httpBody = body
        request.setValue("application/x-www-form-urlencoded", forHTTPHeaderField: "Content-Type")

        // --- DPoP Proof Generation ---
        let currentDID = await accountManager.getCurrentAccount()?.did
        var proofKey: P256.Signing.PrivateKey? = nil // Variable to hold the key used for proof AND retry
        let dpopProof: String

        // ** ALWAYS prioritize the key generated FOR THIS SPECIFIC FLOW if provided **
        if let providedKey = ephemeralKeyForFlow {
            LogManager.logInfo("Using provided ephemeral DPoP key for PAR flow.")
            proofKey = providedKey // Keep track for potential retry
            dpopProof = try await createDPoPProof(
                for: "POST", url: endpoint, type: .authorization, ephemeralKey: providedKey
            )
            // Include the DPoP JWK thumbprint (jkt) to help bind the session key at PAR
            do {
                let jwk = try createJWK(from: providedKey)
                let thumbprint = try calculateJWKThumbprint(jwk: jwk)
                parameters["dpop_jkt"] = thumbprint
            } catch {
                LogManager.logError("Failed to compute DPoP JKT for PAR: \(error)")
            }
        }
        // Only use persistent key if NO ephemeral key was provided for the flow
        // (Should only happen if called from a context other than startOAuthFlow/startSignUpFlow)
        else if let did = currentDID {
            LogManager.logDebug(
                "No ephemeral key provided for PAR, but active account (\(did)) found. Using persistent key (unusual for standard flow)."
            )
            proofKey = try await getOrCreateDPoPKey(for: did)
            dpopProof = try await createDPoPProof(
                for: "POST", url: endpoint, type: .authorization, did: did
            )
        } else {
            // Fallback: Should not happen if startOAuthFlow always provides a key
            LogManager.logError(
                "No active account and no ephemeral key provided for PAR. Generating temporary key (unexpected)."
            ) // Changed logWarning to logError
            let tempKey = P256.Signing.PrivateKey()
            proofKey = tempKey
            dpopProof = try await createDPoPProof(
                for: "POST", url: endpoint, type: .authorization, ephemeralKey: tempKey
            )
        }
        request.setValue(dpopProof, forHTTPHeaderField: "DPoP")
        // --- End DPoP Proof Generation ---

        // Send the request using the network service
        let (data, response) = try await networkService.request(request)

        guard let httpResponse = response as? HTTPURLResponse else { throw AuthError.invalidResponse }

        // Check if initial request succeeded
        if (200 ... 299).contains(httpResponse.statusCode) {
            guard let parResponse = try? JSONDecoder().decode(PARResponse.self, from: data) else {
                throw AuthError.invalidResponse
            }
            let requestURI = parResponse.requestURI
            // *** NEW: Extract the nonce from the SUCCESSFUL response header ***
            var parNonce: String? = nil
            for (key, value) in httpResponse.allHeaderFields {
                if let keyString = key as? String,
                   keyString.caseInsensitiveCompare("DPoP-Nonce") == .orderedSame
                {
                    parNonce = value as? String
                    break
                }
            }
            // *** End Fix ***

            // *** MODIFIED: Return BOTH URI and Nonce ***
            return (requestURI, parNonce)
        }
        // Check if it's a 400 error potentially requiring a nonce
        else if httpResponse.statusCode == 400 {
            let dpopNonceHeader = httpResponse.allHeaderFields["dpop-nonce"] as? String
            var isNonceError = false
            // Decode error response to check if it's 'use_dpop_nonce'
            if let errorResponse = try? JSONDecoder().decode(OAuthErrorResponse.self, from: data),
               errorResponse.error == "use_dpop_nonce"
            {
                isNonceError = true
            }

            if isNonceError, let receivedNonce = dpopNonceHeader {
                LogManager.logInfo(
                    "Received use_dpop_nonce error on PAR. Retrying with received nonce",
                    category: .authentication
                )
                var retryRequest = request // Create a mutable copy for retry
                // Use the same ephemeral key for the retry proof
                let retryProof = try await createDPoPProof(
                    for: "POST", url: endpoint, type: .authorization, ephemeralKey: proofKey,
                    nonce: receivedNonce
                )
                retryRequest.setValue(retryProof, forHTTPHeaderField: "DPoP")

                let (retryData, retryResponse) = try await networkService.request(retryRequest)
                guard let retryHttpResponse = retryResponse as? HTTPURLResponse else {
                    throw AuthError.invalidResponse
                }

                if (200 ... 299).contains(retryHttpResponse.statusCode) {
                    // *** Success on Retry: Extract URI and Nonce ***
                    guard let parResponse = try? JSONDecoder().decode(PARResponse.self, from: retryData)
                    else { throw AuthError.invalidResponse }
                    let requestURI = parResponse.requestURI
                    let parNonce = retryHttpResponse.value(forHTTPHeaderField: "dpop-nonce") // Get nonce from retry response
                    if let nonce = parNonce {
                        LogManager.logDebug(
                            "Captured DPoP Nonce from successful Sign-Up PAR retry response: \(nonce)")
                    } else {
                        LogManager.logDebug(
                            "No DPoP Nonce found in successful Sign-Up PAR retry response header.")
                    }
                    return (requestURI, parNonce) // Return URI and Nonce from retry
                } else {
                    // Retry failed
                    let errorDetails = String(data: retryData, encoding: .utf8) ?? "No details"
                    LogManager.logError(
                        "Sign-Up PAR retry failed with status code \(retryHttpResponse.statusCode). Response: \(errorDetails)"
                    )
                    throw AuthError.authorizationFailed // Indicate PAR failure
                }
            } else {
                // Non-retryable 400 error
                let errorDetails = String(data: data, encoding: .utf8) ?? "No details"
                LogManager.logError(
                    "Sign-Up PAR failed with status code 400 (Non-retryable). Response: \(errorDetails)")
                throw AuthError.authorizationFailed // Indicate PAR failure
            }
        }
        // Handle other non-2xx, non-400 status codes
        else {
            let errorDetails = String(data: data, encoding: .utf8) ?? "No details"
            LogManager.logError(
                "Sign-Up PAR failed with status code \(httpResponse.statusCode). Response: \(errorDetails)"
            )
            throw AuthError.authorizationFailed // Indicate PAR failure
        }
    }

    // MARK: - Token Management

    /// Indicates whether authentication tokens exist for the current account.
    /// - Returns: True if tokens exist, false otherwise.
    func tokensExist() async -> Bool {
        guard let account = await accountManager.getCurrentAccount(),
              let session = try? await storage.getSession(for: account.did)
        else {
            return false
        }

        return session.accessToken.isEmpty == false
    }

    /// Refreshes the authentication token if needed.
    /// - Parameter forceRefresh: If true, forces a refresh regardless of calculated expiry time
    /// - Returns: Result indicating whether token was refreshed, still valid, or skipped
    func refreshTokenIfNeeded(forceRefresh: Bool = false) async throws -> TokenRefreshResult {
        // Get current account and session
        guard let account = await accountManager.getCurrentAccount(),
              let session = try? await storage.getSession(for: account.did)
        else {
            throw AuthError.noActiveAccount
        }

        let did = account.did

        // 🚀 Modern Swift Concurrency: Single-flight refresh using actor isolation
        // Check if there's already an active refresh task for this DID
        if let existingTask = activeRefreshTasks[did] {
            LogManager.logInfo("🔄 Joining existing refresh task for DID: \(LogManager.logDID(did))")
            return try await existingTask.value
        }

        // 🚀 Check refresh token replay prevention using actor isolation
        guard let refreshToken = session.refreshToken else {
            throw AuthError.tokenRefreshFailed
        }

        if usedRefreshTokens.contains(refreshToken) {
            LogManager.logError("🚨 REPLAY ATTACK PREVENTED: Refresh token already used for DID: \(LogManager.logDID(did))")
            // Clear the used token and force logout to be safe
            usedRefreshTokens.remove(refreshToken)
            throw AuthError.tokenRefreshFailed
        }

        // Check circuit breaker first
        guard await refreshCircuitBreaker.canAttemptRefresh(for: did) else {
            LogManager.logError(
                "RefreshCircuitBreaker: Circuit is OPEN for DID \(LogManager.logDID(did)). Refusing refresh attempt.",
                category: .authentication
            )
            throw AuthError.tokenRefreshFailed
        }

        // Smart rate limiting check
        let now = Date()

        // Check if we recently had a successful refresh
        if let lastSuccess = lastSuccessfulRefresh[did] {
            let timeSinceSuccess = now.timeIntervalSince(lastSuccess)
            if timeSinceSuccess < minimumRefreshIntervalAfterSuccess && !forceRefresh {
                LogManager.logDebug(
                    "Token was successfully refreshed \(timeSinceSuccess)s ago for DID \(LogManager.logDID(did)). Skipping refresh (minimum interval after success: \(minimumRefreshIntervalAfterSuccess)s).",
                    category: .authentication
                )
                return .stillValid // Token was recently refreshed
            }
        }

        // Check minimum interval between attempts
        if let lastAttempt = lastRefreshAttempt[did] {
            let timeSinceLastAttempt = now.timeIntervalSince(lastAttempt)
            if timeSinceLastAttempt < minimumRefreshInterval {
                if forceRefresh {
                    // For forced refresh (e.g., 401 handling), wait just enough to honor the minimum interval,
                    // then proceed. This prevents immediate failures while still avoiding tight retry loops.
                    let waitSeconds = minimumRefreshInterval - timeSinceLastAttempt
                    LogManager.logDebug(
                        "Forced refresh requested \(String(format: "%.3f", timeSinceLastAttempt))s after last attempt for DID \(LogManager.logDID(did)). Waiting \(String(format: "%.3f", waitSeconds))s to avoid thrash.",
                        category: .authentication
                    )
                    try? await Task.sleep(nanoseconds: UInt64(max(0, waitSeconds) * 1_000_000_000))
                } else {
                    LogManager.logDebug(
                        "Token refresh attempted too soon for DID \(LogManager.logDID(did)). Last attempt was \(timeSinceLastAttempt)s ago. Minimum interval is \(minimumRefreshInterval)s.",
                        category: .authentication
                    )
                    // Don't count this as a failure - just skip it
                    return .skippedDueToRateLimit // Signal that we skipped due to rate limiting
                }
            }
        }

        // DON'T record attempt time here - only after successful refresh
        // This prevents race conditions where parallel requests see an attempt
        // but the refresh hasn't actually completed yet

        // Log token lifecycle event
        LogManager.logInfo(
            "🔄 TOKEN_LIFECYCLE: Refresh attempt started for DID \(LogManager.logDID(did)) "
                + "(force=\(forceRefresh), session_expires_soon=\(session.isExpiringSoon), "
                + "expires_in=\(Int(session.expiresIn))s, created=\(Int(Date().timeIntervalSince(session.createdAt)))s ago)",
            category: .authentication
        )
        LogManager.logInfo("METRIC token_refresh_attempts_total did=\(LogManager.logDID(did))")

        // Validate current token state before proceeding
        guard validateTokenState(session) else {
            LogManager.logError(
                "Token state validation failed for DID \(LogManager.logDID(did)). Token appears corrupted.",
                category: .authentication
            )
            // Record failure and attempt cleanup
            await refreshCircuitBreaker.recordFailure(for: did)
            try await logout() // Clean up corrupted state
            throw AuthError.tokenRefreshFailed
        }

        // Check if token is still valid (restore this check to avoid unnecessary refreshes)
        if !forceRefresh && !session.isExpiringSoon {
            LogManager.logDebug("Token for DID: \(did) is not expiring soon, skipping refresh")
            // Record this as a successful "refresh" (token is still valid)
            lastSuccessfulRefresh[did] = Date()
            await refreshCircuitBreaker.recordSuccess(for: did)
            return .stillValid // Token is still valid
        }

        if forceRefresh {
            LogManager.logInfo("🔄 Force refresh requested - bypassing expiry check for DID: \(did)")
        }

        // 🚀 Mark refresh token as used BEFORE starting the task (prevents replay attacks)
        usedRefreshTokens.insert(refreshToken)
        LogManager.logDebug("🔒 Marked refresh token as used for DID: \(LogManager.logDID(did))")

        // 🚀 Create and store the refresh task using modern Swift concurrency
        let refreshTask = Task<TokenRefreshResult, Error> { [weak self] in
            guard let self = self else { throw AuthError.tokenRefreshFailed }
            return try await self.performActualRefresh(for: account, session: session)
        }

        activeRefreshTasks[did] = refreshTask

        do {
            let result = try await refreshTask
            // Clean up on success
            activeRefreshTasks.removeValue(forKey: did)
            // Keep the old refresh token marked as used, but remove the new one from tracking
            usedRefreshTokens.remove(refreshToken)
            return .refreshedSuccessfully
        } catch {
            // Clean up on failure
            activeRefreshTasks.removeValue(forKey: did)
            usedRefreshTokens.remove(refreshToken)
            throw error
        }
    }

    /// Performs the actual token refresh operation
    /// - Parameters:
    ///   - account: The account to refresh tokens for
    ///   - session: The current session
    /// - Returns: The refresh result from the coordinator
    private func performActualRefresh(for account: Account, session: Session) async throws -> TokenRefreshResult {
        let did = account.did

        // Set in-progress flag to handle app termination during refresh
        // This helps detect and recover from incomplete refresh operations
        try await markRefreshInProgress(for: did, inProgress: true)

        // Use the coordinator to prevent concurrent refreshes
        do {
            // The coordinator expects a function returning the raw response data and response object
            let (refreshData, _): (Data, HTTPURLResponse) =
                try await coordinator(for: account.did).coordinateRefresh(
                    performing: { () async throws -> (Data, HTTPURLResponse) in
                        // Perform the token refresh call
                        let (data, response) = try await self.performTokenRefresh(for: account.did)

                        // Return the raw response - the coordinator will handle type checking
                        return (data, response)
                    }
                )
            // Decode the refresh result from the data
            let decoder = JSONDecoder()
            let tokenResponse = try decoder.decode(TokenResponse.self, from: refreshData)

            // Save the new session details from the successful refresh with clock skew protection
            let adjustedExpiresIn = applyClockSkewProtection(to: tokenResponse.expiresIn)
            let newSession = Session(
                accessToken: tokenResponse.accessToken,
                refreshToken: tokenResponse.refreshToken,
                createdAt: Date(), // Use current time as the refresh time
                expiresIn: adjustedExpiresIn,
                tokenType: session.tokenType, // Assume token type doesn't change on refresh
                did: account.did
            )

            // Save session with enhanced validation
            guard try await saveAndVerifySession(newSession, for: account.did) else {
                LogManager.logError("Token storage and verification failed for DID: \(account.did)")
                throw AuthError.tokenRefreshFailed
            }

            // Clear the in-progress flag only after successful save and verification
            try await markRefreshInProgress(for: account.did, inProgress: false)

            // Record success with circuit breaker
            await refreshCircuitBreaker.recordSuccess(for: account.did)

            // Record successful refresh time AND attempt time
            let now = Date()
            lastSuccessfulRefresh[account.did] = now
            lastRefreshAttempt[account.did] = now

            // Log successful token lifecycle event
            LogManager.logInfo(
                "✅ TOKEN_LIFECYCLE: Refresh completed successfully for DID \(LogManager.logDID(account.did)) "
                    + "(new_expires_in=\(Int(adjustedExpiresIn))s, token_type=\(session.tokenType.rawValue))",
                category: .authentication
            )
            LogManager.logInfo("METRIC token_refresh_success_total did=\(LogManager.logDID(account.did))")
            return .refreshedSuccessfully // Indicate actual refresh happened

        } catch let error as TokenRefreshCoordinator.RefreshError {
            // Clear in-progress flag regardless of error type
            try? await markRefreshInProgress(for: account.did, inProgress: false)

            switch error {
            case let .invalidGrant(description):
                // If an ambiguous timeout occurred recently, keep current access token and defer logout
                if let until = ambiguousRefreshUntil[did], until > Date(),
                   let session = try? await storage.getSession(for: did)
                {
                    let stillValid = Date() < session.createdAt.addingTimeInterval(session.expiresIn)
                    if stillValid {
                        LogManager.logInfo(
                            "METRIC invalid_grant_after_timeout_total did=\(LogManager.logDID(did))")
                        LogManager.logError(
                            "invalid_grant after ambiguous timeout for DID \(LogManager.logDID(account.did)); keeping current access token and deferring logout",
                            category: .authentication
                        )
                        return .stillValid
                    }
                }
                await refreshCircuitBreaker.recordFailure(for: did, kind: .invalidGrant)
                LogManager.logError(
                    "❌ TOKEN_LIFECYCLE: Refresh failed with invalid_grant for DID \(LogManager.logDID(account.did)): "
                        + "\(description ?? "No details"). Triggering automatic logout.",
                    category: .authentication
                )
                LogManager.logInfo(
                    "METRIC token_refresh_failures_total reason=invalid_grant did=\(LogManager.logDID(did))")
                // Emit a structured incident before logout to make the cause crystal clear in aggregators
                LogManager.logAuthIncident(
                    "AutoLogoutTriggered",
                    details: [
                        "did": did,
                        "reason": "invalid_grant",
                    ]
                )
                // The refresh token is invalid, trigger logout
                try await logout(reason: "invalid_grant") // Perform full logout to clear state with reason
                throw AuthError.tokenRefreshFailed // Throw instead of returning
            case let .dpopError(description):
                await refreshCircuitBreaker.recordFailure(for: did, kind: .nonceRecoverable)
                // Treat any DPoP error as potentially recoverable with a one-time immediate retry
                LogManager.logError(
                    "Token refresh failed due to DPoP error for DID \(account.did): \(description ?? "No details"). Attempting one immediate retry."
                )

                do {
                    let (retryData, retryResponse) = try await performTokenRefresh(for: account.did)
                    if (200 ..< 300).contains(retryResponse.statusCode) {
                        let decoder = JSONDecoder()
                        let tokenResponse = try decoder.decode(TokenResponse.self, from: retryData)

                        let adjustedExpiresIn = applyClockSkewProtection(to: tokenResponse.expiresIn)
                        let newSession = Session(
                            accessToken: tokenResponse.accessToken,
                            refreshToken: tokenResponse.refreshToken,
                            createdAt: Date(),
                            expiresIn: adjustedExpiresIn,
                            tokenType: session.tokenType,
                            did: account.did
                        )
                        try await storage.saveSession(newSession, for: account.did)

                        guard let savedSession = try await storage.getSession(for: account.did),
                              savedSession.refreshToken == tokenResponse.refreshToken
                        else {
                            throw AuthError.tokenRefreshFailed
                        }

                        LogManager.logInfo(
                            "Successfully recovered from DPoP error via immediate retry for DID: \(account.did)")
                        return .refreshedSuccessfully
                    }
                } catch {
                    LogManager.logError("Immediate DPoP recovery attempt failed: \(error)")
                }

                // If we reach here, all attempts have failed. Treat as a refresh failure (not a key error),
                // since the key is likely fine and the server required updated nonce.
                LogManager.logInfo(
                    "METRIC token_refresh_failures_total reason=dpop did=\(LogManager.logDID(did))")
                throw AuthError.tokenRefreshFailed
            case let .networkError(code, details):
                await refreshCircuitBreaker.recordFailure(for: did, kind: .network)
                LogManager.logError(
                    "Token refresh failed due to network error (\(code)) for DID \(account.did): \(details ?? "No details")"
                )
                LogManager.logInfo(
                    "METRIC token_refresh_failures_total reason=network did=\(LogManager.logDID(did))")
                // Logged details above, throw a general error for the caller
                throw AuthError.tokenRefreshFailed
            case let .decodingError(underlyingError, context):
                await refreshCircuitBreaker.recordFailure(for: did, kind: .server)
                LogManager.logError(
                    "Token refresh failed due to decoding error for DID \(account.did): \(underlyingError), context: \(context ?? "none")"
                )
                LogManager.logInfo(
                    "METRIC token_refresh_failures_total reason=decoding did=\(LogManager.logDID(did))")
                throw AuthError.invalidResponse // Map to invalid response
            case .alreadyInProgress, .invalidState, .refreshTooFrequent:
                // These are coordinator internal states, shouldn't typically escape unless there's a logic error.
                LogManager.logInfo("Token refresh coordinator encountered state: \(error)") // Use logInfo instead of logWarning
                throw AuthError.tokenRefreshFailed // Treat as general failure
            case let .refreshFunctionError(error):
                throw error
            }
        } catch {
            // Catch any other errors (e.g., from performTokenRefresh before coordinator call)
            // Ensure we clear the in-progress flag for any unexpected errors
            try? await markRefreshInProgress(for: account.did, inProgress: false)
            await refreshCircuitBreaker.recordFailure(for: did, kind: .other)
            LogManager.logInfo(
                "METRIC token_refresh_failures_total reason=other did=\(LogManager.logDID(did))")

            LogManager.logError(
                "Token refresh failed with unexpected error for DID \(account.did): \(error)")
            throw AuthError.tokenRefreshFailed // General refresh failure
        }
    }

    /// Refreshes the authentication token if needed (overload without forceRefresh parameter).
    /// - Returns: Result indicating whether token was refreshed, still valid, or skipped
    func refreshTokenIfNeeded() async throws -> TokenRefreshResult {
        return try await refreshTokenIfNeeded(forceRefresh: false)
    }

    /// Helper method to mark a refresh operation as in progress
    /// This helps detect and recover from interrupted refreshes
    /// - Parameters:
    ///   - did: The DID associated with the refresh
    ///   - inProgress: Whether the refresh is in progress
    /// 🚀 Modern Swift Concurrency: Uses resilient keychain error handling
    private func markRefreshInProgress(for did: String, inProgress: Bool) async throws {
        let key = "refresh.inProgress.\(did)"

        do {
            if inProgress {
                // Mark refresh as in progress
                try KeychainManager.store(key: key, value: Data([1]), namespace: storage.namespace)
                LogManager.logDebug("Marked refresh operation as in-progress for DID: \(did)")
            } else {
                // Clear refresh in progress flag - don't fail if item doesn't exist
                do {
                    try KeychainManager.delete(key: key, namespace: storage.namespace)
                    LogManager.logDebug("Cleared refresh in-progress flag for DID: \(did)")
                } catch let KeychainError.itemRetrievalError(status) where status == errSecItemNotFound {
                    // This is expected if the key doesn't exist - not an error
                    LogManager.logDebug("Refresh in-progress flag was already cleared for DID: \(did)")
                } catch {
                    LogManager.logError("Non-critical: Failed to clear refresh progress flag for DID: \(did) - \(error)")
                    // Don't throw - this is not critical for refresh operation
                }
            }
        } catch let KeychainError.itemStoreError(status) where status == errSecAuthFailed {
            LogManager.logError("Keychain authentication failed for refresh progress tracking - device may be locked")
            // Don't throw for auth failures - continue without progress tracking
        } catch {
            LogManager.logError("Non-critical keychain operation failed for refresh progress: \(error)")
            // Only throw for store operations when marking in-progress (critical)
            // Don't throw for clear operations or auth failures (non-critical)
            if inProgress {
                throw error
            }
        }
    }

    /// Checks if a refresh operation was interrupted by app termination
    /// - Parameter did: The DID to check
    /// - Returns: True if a refresh operation is in progress
    private func isRefreshInProgress(for did: String) async -> Bool {
        let key = "refresh.inProgress.\(did)"
        do {
            let data = try KeychainManager.retrieve(key: key, namespace: storage.namespace)
            return data.count > 0 && data[0] == 1
        } catch {
            return false
        }
    }

    /// Handles app startup to detect interrupted refresh operations
    /// Call this method during app initialization
    func handleAppStartup() async {
        // Get current account
        guard let account = await accountManager.getCurrentAccount() else {
            return
        }

        // Check if a refresh operation was interrupted
        if await isRefreshInProgress(for: account.did) {
            LogManager.logError("Detected interrupted refresh operation for DID: \(account.did)")

            // Force a token refresh to get a fresh token
            do {
                let result = try await refreshTokenIfNeeded()
                if result == .refreshedSuccessfully {
                    LogManager.logInfo("Successfully recovered from interrupted refresh operation")
                } else {
                    LogManager.logInfo("Recovery attempted but token was already valid or skipped")
                }
            } catch {
                LogManager.logError("Failed to recover from interrupted refresh: \(error)")
                // Consider further recovery steps here
            }
        }
    }

    /// Performs the actual token refresh operation.
    /// - Parameter did: The DID to refresh tokens for.
    /// - Returns: A tuple containing the response Data and HTTPURLResponse.
    /// - Throws: An error if the refresh fails.
    private func performTokenRefresh(for did: String) async throws -> (Data, HTTPURLResponse) {
        // Try up to 2 times to handle nonce mismatch
        return try await performTokenRefreshWithRetry(for: did, retryCount: 0)
    }

    /// Internal helper that performs token refresh with retry logic for DPoP nonce errors
    /// - Parameters:
    ///   - did: The DID to refresh tokens for
    ///   - retryCount: Current retry attempt (max 1)
    /// - Returns: The response data and HTTP response
    private func performTokenRefreshWithRetry(for did: String, retryCount: Int) async throws -> (
        Data, HTTPURLResponse
    ) {
        // Limit retries to prevent infinite loops
        guard retryCount <= 1 else {
            LogManager.logError("performTokenRefresh: Too many retry attempts for DID: \(did)")
            throw AuthError.tokenRefreshFailed
        }

        // Get the session
        guard let session = try? await storage.getSession(for: did),
              let refreshToken = session.refreshToken
        else {
            LogManager.logError("performTokenRefresh: No session or refresh token found for DID \(did)")
            throw AuthError.tokenRefreshFailed // Indicate failure
        }

        // Get the account
        guard let account = await accountManager.getAccount(did: did),
              let authServerMetadata = account.authorizationServerMetadata
        else {
            LogManager.logError(
                "performTokenRefresh: Could not retrieve account or metadata for DID \(did)")
            throw AuthError.tokenRefreshFailed // Indicate failure
        }

        // Prepare refresh token request
        let tokenEndpoint = authServerMetadata.tokenEndpoint
        guard let endpointURL = URL(string: tokenEndpoint) else {
            LogManager.logError("performTokenRefresh: Invalid token endpoint URL")
            throw AuthError.tokenRefreshFailed
        }

        // Nonce priming: if we don't have a cached nonce for the token endpoint host, perform a lightweight
        // priming request to obtain a fresh DPoP-Nonce header before the actual refresh. This avoids the
        // initial 400/use_dpop_nonce round-trip being counted as a refresh failure.
        await ensureNonceForTokenEndpoint(endpointURL, did: did)

        // Determine the intended audience/resource for this token per RFC 8707.
        // Prefer a one-shot override if provided (set upon detecting invalid audience),
        // otherwise use protected resource metadata value; fall back to the PDS base URL.
        var resourceValue: String? = nil
        if let override = nextRefreshResourceOverride, !override.isEmpty {
            resourceValue = override
            // Clear the override immediately to keep it one-shot
            nextRefreshResourceOverride = nil
            LogManager.logInfo("Using one-shot resource override for refresh: \(resourceValue!)")
        } else if let prm = account.protectedResourceMetadata {
            resourceValue = prm.resource.absoluteString
        } else {
            resourceValue = account.pdsURL.absoluteString
        }

        var requestBody: [String: String] = [
            "grant_type": "refresh_token",
            "refresh_token": refreshToken,
            "client_id": oauthConfig.clientId,
        ]
        if let resourceValue {
            requestBody["resource"] = resourceValue
            LogManager.logInfo("Including OAuth resource parameter for refresh: \(resourceValue)")
        }

        var request = URLRequest(url: endpointURL)
        request.httpMethod = "POST"
        request.setValue("application/x-www-form-urlencoded", forHTTPHeaderField: "Content-Type")
        request.httpBody = encodeFormData(requestBody)
        // Increase timeout for token endpoint to reduce ambiguous rotations on slow networks
        request.timeoutInterval = 30.0

        // Get the domain for nonce lookup
        _ = endpointURL.host?.lowercased() ?? ""

        // Add DPoP proof
        let dpopProof = try await createDPoPProof(
            for: "POST",
            url: tokenEndpoint,
            type: .tokenRefresh,
            did: did
        )
        request.setValue(dpopProof, forHTTPHeaderField: "DPoP")

        // Perform the request
        do {
            let (data, response) = try await networkService.request(request)

            guard let httpResponse = response as? HTTPURLResponse else {
                LogManager.logError(
                    "AuthenticationService - Token refresh response was not HTTPURLResponse")
                throw AuthError.invalidResponse
            }

            // Immediately handle DPoP nonce update to ensure it's captured regardless of response status
            if let newNonce = httpResponse.value(forHTTPHeaderField: "DPoP-Nonce"),
               let url = httpResponse.url,
               let responseDomain = url.host?.lowercased()
            {
                await updateDPoPNonce(domain: responseDomain, nonce: newNonce, for: did)
                LogManager.logDebug(
                    "Updated DPoP nonce for domain \(responseDomain) after token refresh attempt")
            }

            // Log status without exposing sensitive token data
            LogManager.logDebug(
                "Token refresh response received (\(data.count) bytes)", category: .authentication
            )

            // Check for DPoP nonce mismatch and retry
            if httpResponse.statusCode == 400 {
                // Attempt to decode the error
                do {
                    let errorResponse = try JSONDecoder().decode(OAuthErrorResponse.self, from: data)

                    // Check specifically for DPoP nonce error
                    if errorResponse.error == "use_dpop_nonce", retryCount == 0 {
                        LogManager.logInfo(
                            "Detected DPoP nonce mismatch during token refresh. Will retry with updated nonce.")
                        LogManager.logAuthIncident(
                            "DPoPNonceMismatchRefresh",
                            details: [
                                "did": did,
                                "retry": retryCount + 1,
                                "status": httpResponse.statusCode,
                            ]
                        )
                        LogManager.logInfo(
                            "METRIC dpop_nonce_retry_total origin=auth did=\(LogManager.logDID(did))")

                        // CRITICAL FIX: Ensure we use the most recent nonce for retry
                        // Atomically update and verify nonce synchronization before retry
                        var shouldRetry = false
                        if let refreshedNonce = httpResponse.value(forHTTPHeaderField: "DPoP-Nonce"),
                           let url = httpResponse.url,
                           let responseDomain = url.host?.lowercased()
                        {
                            // Update and verify nonce synchronization atomically
                            let nonceUpdateSuccess = await updateAndVerifyNonce(
                                domain: responseDomain,
                                nonce: refreshedNonce,
                                did: did
                            )

                            if nonceUpdateSuccess {
                                shouldRetry = true
                                LogManager.logDebug(
                                    "Successfully synchronized nonce for retry: domain=\(responseDomain), nonce=\(refreshedNonce)")
                            } else {
                                LogManager.logError(
                                    "Failed to synchronize nonce for retry. Aborting retry attempt to prevent loop.")
                            }
                        } else {
                            LogManager.logError(
                                "Missing DPoP-Nonce header in error response. Cannot retry safely.")
                        }

                        // Only retry if nonce synchronization was successful
                        if shouldRetry {
                            return try await performTokenRefreshWithRetry(for: did, retryCount: retryCount + 1)
                        }
                        // If we can't sync nonces safely, fall through to normal error handling
                    }
                } catch {
                    // If we can't decode the error, just continue with normal error handling
                    LogManager.logDebug("Could not decode error response: \(error)")
                }
            }

            // Verify successful responses can be decoded
            if (200 ... 299).contains(httpResponse.statusCode) {
                do {
                    let decoder = JSONDecoder()
                    let tokenResponse = try decoder.decode(TokenResponse.self, from: data)
                    // Validation that we received expected fields
                    guard !tokenResponse.accessToken.isEmpty, !tokenResponse.refreshToken.isEmpty else {
                        LogManager.logError("Token refresh succeeded but received empty tokens")
                        throw AuthError.invalidResponse
                    }

                    // Add detailed token refresh expiry logging for debugging
                    let tokenCreatedAt = Date()
                    let serverExpiresIn = TimeInterval(tokenResponse.expiresIn)
                    let calculatedExpiry = tokenCreatedAt.addingTimeInterval(serverExpiresIn)
                    LogManager.logInfo(
                        "🔄 Token Refresh Success - Server expires_in: \(tokenResponse.expiresIn)s, Created: \(tokenCreatedAt), Calculated expiry: \(calculatedExpiry)"
                    )
                    LogManager.logDebug(
                        "Successfully decoded token response with expiration in \(tokenResponse.expiresIn) seconds"
                    )
                } catch {
                    LogManager.logError("Failed to decode successful token response: \(error)")
                    // Allow to continue since coordinator will also try to decode and handle errors
                }
            }

            // Return the raw data and response for the coordinator to handle
            return (data, httpResponse)
        } catch let urlErr as URLError {
            // Timed out at token endpoint — ambiguous outcome: server may have rotated tokens
            if urlErr.code == .timedOut {
                ambiguousRefreshUntil[did] = Date().addingTimeInterval(900) // 15 minutes TTL
                LogManager.logInfo("METRIC ambiguous_refresh_timeout_total did=\(LogManager.logDID(did))")
            }
            LogManager.logError("AuthenticationService - Token refresh network request failed: \(urlErr)")
            throw AuthError.tokenRefreshFailed
        } catch {
            LogManager.logError("AuthenticationService - Token refresh network request failed: \(error)")
            throw AuthError.tokenRefreshFailed
        }
    }

    /// Ensures a fresh DPoP nonce is cached for the token endpoint's host. If no nonce is present, sends a
    /// lightweight priming POST (missing refresh_token) with a DPoP proof lacking a nonce to elicit a
    /// `use_dpop_nonce` response and capture `DPoP-Nonce` for subsequent real refresh.
    private func ensureNonceForTokenEndpoint(_ endpointURL: URL, did: String) async {
        guard let domain = endpointURL.host?.lowercased() else { return }
        do {
            // Check if we already have a nonce (JKT-scoped preferred; fall back to DID-scoped)
            let key = try await getOrCreateDPoPKey(for: did)
            let jwk = try createJWK(from: key)
            let thumbprint = try calculateJWKThumbprint(jwk: jwk)

            let hasJktInMemory = noncesByThumbprint[thumbprint]?[domain] != nil
            let hasJktPersist = (try? await storage.getDPoPNoncesByJKT(for: did))?[thumbprint]?[domain] != nil
            let hasDidPersist = (try? await storage.getDPoPNonces(for: did))?[domain] != nil

            if hasJktInMemory || hasJktPersist || hasDidPersist {
                return // Already primed
            }

            // Build a minimal form (missing refresh_token) so the server will 400 and include DPoP-Nonce
            var req = URLRequest(url: endpointURL)
            req.httpMethod = "POST"
            req.setValue("application/x-www-form-urlencoded", forHTTPHeaderField: "Content-Type")
            let params: [String: String] = [
                "grant_type": "refresh_token",
                "client_id": oauthConfig.clientId,
                "redirect_uri": oauthConfig.redirectUri,
            ]
            req.httpBody = encodeFormData(params)

            // Add DPoP proof without nonce
            let proof = try await createDPoPProof(
                for: "POST",
                url: endpointURL.absoluteString,
                type: .tokenRequest,
                accessToken: nil,
                did: did,
                ephemeralKey: nil,
                nonce: nil
            )
            req.setValue(proof, forHTTPHeaderField: "DPoP")

            // Fire the priming request; skip token refresh
            let (data, response) = try await networkService.request(req, skipTokenRefresh: true)
            if let http = response as? HTTPURLResponse {
                // Capture nonce from any response if provided
                if let nonce = http.value(forHTTPHeaderField: "DPoP-Nonce") {
                    _ = await updateAndVerifyNonce(domain: domain, nonce: nonce, did: did)
                }
                // If 400 with OAuth error body use_dpop_nonce, we already captured the header above
                if http.statusCode == 400 {
                    if let err = try? JSONDecoder().decode(OAuthErrorResponse.self, from: data), err.error == "use_dpop_nonce" {
                        LogManager.logDebug("Primed DPoP nonce for token endpoint host: \(domain)")
                    }
                }
            }
        } catch {
            // Priming is best-effort; ignore failures
            LogManager.logDebug("Nonce priming skipped due to error: \(error)")
        }
    }

    // MARK: - Request Authentication

    /// Prepares an authenticated request by adding necessary authentication headers.
    /// - Parameter request: The original request to authenticate.
    /// - Returns: The request with authentication headers added.
    func prepareAuthenticatedRequest(_ request: URLRequest) async throws -> URLRequest {
        guard let account = await accountManager.getCurrentAccount() else {
            // Log the URL that triggered this error for easier debugging
            LogManager.logError(
                "prepareAuthenticatedRequest: No active account for non-auth endpoint: \(request.url?.absoluteString ?? "Unknown URL")"
            )
            throw AuthError.noActiveAccount as Error
        }

        // Check if session exists and handle missing session case
        var session: Session?
        do {
            session = try await storage.getSession(for: account.did)
        } catch {
            LogManager.logError("Failed to retrieve session for account \(LogManager.logDID(account.did)): \(error)")
            throw AuthError.noActiveAccount as Error
        }

        guard let session = session else {
            LogManager.logError(
                "prepareAuthenticatedRequest: Account exists but session is missing for DID: \(LogManager.logDID(account.did)). This indicates an inconsistent authentication state."
            )

            // Clear the inconsistent state and require re-authentication
            try? await accountManager.clearCurrentAccount()

            throw AuthError.noActiveAccount as Error
        }

        var modifiedRequest = request

        // If refresh is in progress for this DID, wait briefly to avoid transient key/keychain access errors
        if await isRefreshInProgress(for: account.did) {
            await waitForRefreshToComplete(did: account.did, timeout: 3.0)
        }

        // Check if this is a token endpoint request (should be covered by the /oauth/ check above, but keep for safety)
        let isTokenEndpoint =
            account.authorizationServerMetadata?.tokenEndpoint == request.url?.absoluteString

        // Generate DPoP proof using the active session's key
        let urlString = request.url?.absoluteString ?? ""
        let method = request.httpMethod ?? "GET"
        // Determine proof type based on whether it's the token endpoint or general resource access
        let type: DPoPProofType = isTokenEndpoint ? .tokenRequest : .resourceAccess

        // Create DPoP proof with a single guarded retry to handle transient keychain issues
        let dpopProof: String = try await {
            do {
                return try await createDPoPProof(
                    for: method,
                    url: urlString,
                    type: type,
                    accessToken: isTokenEndpoint ? nil : session.accessToken,
                    did: account.did
                )
            } catch {
                // If a refresh is in progress or we hit a key-related error, wait briefly and retry once
                if await isRefreshInProgress(for: account.did) {
                    await waitForRefreshToComplete(did: account.did, timeout: 1.0)
                } else {
                    // Small jitter to allow keychain availability in edge cases
                    try? await Task.sleep(nanoseconds: 150_000_000) // 150ms
                }

                // Retry once
                return try await createDPoPProof(
                    for: method,
                    url: urlString,
                    type: type,
                    accessToken: isTokenEndpoint ? nil : session.accessToken,
                    did: account.did
                )
            }
        }()

        // Add DPoP header
        modifiedRequest.setValue(dpopProof, forHTTPHeaderField: "DPoP")

        // Add Authorization header for resource access (not needed for token endpoint requests)
        if !isTokenEndpoint {
            modifiedRequest.setValue("DPoP \(session.accessToken)", forHTTPHeaderField: "Authorization")
        }

        return modifiedRequest
    }

    // New API: prepare request and return auth context (DID + JKT) to prevent cross-account/key contamination
    func prepareAuthenticatedRequestWithContext(_ request: URLRequest) async throws -> (
        URLRequest, AuthContext
    ) {
        guard let account = await accountManager.getCurrentAccount() else {
            LogManager.logError(
                "prepareAuthenticatedRequestWithContext: No active account for non-auth endpoint: \(request.url?.absoluteString ?? "Unknown URL")"
            )
            throw AuthError.noActiveAccount as Error
        }

        // Check if session exists and attempt recovery if missing
        var session: Session?
        do {
            session = try await storage.getSession(for: account.did)
        } catch {
            LogManager.logError("Failed to retrieve session for account \(LogManager.logDID(account.did)): \(error)")
            throw AuthError.noActiveAccount as Error
        }

        guard let session = session else {
            LogManager.logError(
                "prepareAuthenticatedRequestWithContext: Account exists but session is missing for DID: \(LogManager.logDID(account.did)). This indicates an inconsistent authentication state that requires user re-authentication."
            )

            // Log this as an authentication incident for monitoring
            LogManager.logAuthIncident(
                "SessionMissingForAccount",
                details: [
                    "did": account.did,
                    "endpoint": request.url?.absoluteString ?? "Unknown URL",
                    "accountExists": true,
                    "sessionExists": false,
                ]
            )

            // Clear the inconsistent state and require re-authentication
            try? await accountManager.clearCurrentAccount()

            throw AuthError.noActiveAccount as Error
        }

        var modifiedRequest = request

        let isTokenEndpoint =
            account.authorizationServerMetadata?.tokenEndpoint == request.url?.absoluteString

        let urlString = request.url?.absoluteString ?? ""
        let method = request.httpMethod ?? "GET"
        let type: DPoPProofType = isTokenEndpoint ? .tokenRequest : .resourceAccess

        // Compute JKT for the DID's key
        let key = try await getOrCreateDPoPKey(for: account.did)
        let jwk = try createJWK(from: key)
        let thumbprint = try calculateJWKThumbprint(jwk: jwk)

        // Generate DPoP proof using DID (so nonce lookup uses persisted DID mapping)
        let dpopProof = try await createDPoPProof(
            for: method,
            url: urlString,
            type: type,
            accessToken: isTokenEndpoint ? nil : session.accessToken,
            did: account.did
        )

        modifiedRequest.setValue(dpopProof, forHTTPHeaderField: "DPoP")
        if !isTokenEndpoint {
            modifiedRequest.setValue("DPoP \(session.accessToken)", forHTTPHeaderField: "Authorization")
        }

        let context = AuthContext(did: account.did, jkt: thumbprint)
        return (modifiedRequest, context)
    }

    // MARK: - DPoP Functionality

    /// Creates a DPoP proof for authentication.
    /// - Parameters:
    ///   - method: The HTTP method of the request.
    ///   - url: The URL of the request.
    ///   - type: The type of DPoP proof to create.
    ///   - accessToken: The access token to include in the proof (for resource access).
    ///   - did: The DID to create the proof for (optional, overrides current account).
    ///   - ephemeralKey: An optional ephemeral key to use instead of the account's key.
    /// - Returns: A DPoP proof string.
    private func createDPoPProof(
        for method: String,
        url: String,
        type: DPoPProofType,
        accessToken: String? = nil,
        did: String? = nil,
        ephemeralKey: P256.Signing.PrivateKey? = nil, // Added ephemeralKey parameter
        nonce: String? = nil // Added nonce parameter
    ) async throws -> String {
        let targetDID: String?
        if did == nil {
            targetDID = await accountManager.getCurrentAccount()?.did
        } else {
            targetDID = did
        }

        let privateKey: P256.Signing.PrivateKey

        if let key = ephemeralKey {
            privateKey = key
        } else if let currentDID = targetDID {
            privateKey = try await getOrCreateDPoPKey(for: currentDID)
        } else {
            // Only throw noActiveAccount if no ephemeral key was provided AND no active account exists
            LogManager.logError(
                "DPoP Proof creation failed: No active account (targetDID: \(targetDID ?? "nil")) and no ephemeral key provided. Context: method=\(method), url=\(url), type=\(type)"
            )
            throw AuthError.noActiveAccount as Error
        }

        // Create JWK from the determined private key
        let jwk = try createJWK(from: privateKey)
        let keyThumbprint = try calculateJWKThumbprint(jwk: jwk) // Needed for token requests and JKT-scoped nonce lookup

        // Prepare DPoP payload
        _ = UUID().uuidString
        _ = Int(Date().timeIntervalSince1970)
        var ath: String? = nil

        if type == .resourceAccess, let token = accessToken {
            ath = calculateATH(from: token)
        }

        // Fetch nonce if needed (e.g., from headers or stored)
        // Use provided nonce if available, otherwise use stored nonce
        let finalNonce: String?
        if let explicitNonce = nonce { // Prioritize explicitly passed nonce for retries
            finalNonce = explicitNonce
        }
        // Case 2: OAuth flow (no DID, using ephemeral key) - check in-memory store
        else if did == nil && ephemeralKey != nil, let urlObject = URL(string: url),
                let domain = urlObject.host?.lowercased()
        {
            finalNonce = oauthFlowNonces[domain]
            LogManager.logDebug(
                "OAuth flow - using stored nonce for domain \(domain)", category: .authentication
            )
        }
        // Case 3: Authenticated flow - get from storage with robust synchronization
        else if let targetDID = targetDID, let urlObject = URL(string: url),
                let domain = urlObject.host?.lowercased()
        {
            // Always refresh JKT-scoped nonces from persistence to ensure consistency
            if let persistedByJKT = try? await storage.getDPoPNoncesByJKT(for: targetDID) {
                // Merge persisted JKT maps into memory, with persistence taking precedence
                for (pjkt, map) in persistedByJKT {
                    var existing = noncesByThumbprint[pjkt] ?? [:]
                    existing.merge(map) { _, new in new } // Persistent values win
                    noncesByThumbprint[pjkt] = existing
                }
            }

            // Multi-layer nonce retrieval with preference order:
            // 1. JKT-scoped in-memory (most recent)
            // 2. JKT-scoped persistent (cross-restart)
            // 3. DID-scoped persistent (fallback)
            if let jktNonce = noncesByThumbprint[keyThumbprint]?[domain] {
                finalNonce = jktNonce
                LogManager.logDebug("Using JKT-scoped in-memory nonce for domain \(domain)")
            } else if let persistedJktNonces = try? await storage.getDPoPNoncesByJKT(for: targetDID),
                      let jktPersistentNonce = persistedJktNonces[keyThumbprint]?[domain]
            {
                finalNonce = jktPersistentNonce
                LogManager.logDebug("Using JKT-scoped persistent nonce for domain \(domain)")
            } else if let storedNonces = try? await storage.getDPoPNonces(for: targetDID),
                      let didNonce = storedNonces[domain]
            {
                finalNonce = didNonce
                LogManager.logDebug("Using DID-scoped persistent nonce for domain \(domain)")
            } else {
                finalNonce = nil
                LogManager.logDebug("No nonce found for domain \(domain)")
            }
        } else {
            // No explicit nonce, using ephemeral key or couldn't get stored nonce
            finalNonce = nil
        }

        LogManager.logDebug(
            "DPoP proof nonce status: \(finalNonce != nil ? "present" : "none") for domain \(URL(string: url)?.host?.lowercased() ?? "N/A") (jkt=\(keyThumbprint))",
            category: .authentication
        )

        // Canonicalize the HTU per spec (lowercase scheme/host, drop default ports, keep query, drop fragment)
        let htuValue: String
        if let urlObj = URL(string: url) {
            htuValue = canonicalHTU(urlObj)
        } else {
            htuValue = url
        }

        // Create the encodable payload struct
        let payload = DPoPPayload(
            jti: "\(UUID().uuidString)-\(UInt64.random(in: 0 ... UInt64.max))", // Strong unique JTI
            htm: method,
            htu: htuValue,
            iat: Int(Date().timeIntervalSince1970),
            exp: Int(Date().timeIntervalSince1970) + 120, // short TTL (120s)
            ath: ath,
            nonce: finalNonce // Use the determined nonce
        )
        // --- End Prepare Payload ---

        // Create JWT payload data
        let jwtPayloadData = try JSONEncoder().encode(payload) // Encode the struct

        // Define the JWS header
        let header = DefaultJWSHeaderImpl(
            algorithm: .ES256,
            jwk: jwk, type: "dpop+jwt"
        )
        // Create header data
        let headerData = try JSONEncoder().encode(header)
        let headerBase64 = headerData.base64URLEscaped()

        // Create signing input
        let signingInput = "\(headerBase64).\(base64URLEncode(jwtPayloadData))"
        let signatureData = try privateKey.signature(for: Data(signingInput.utf8))
        let signatureBase64 = base64URLEncode(signatureData.rawRepresentation) // Convert signature to Data

        // Final compact serialization
        let jws = "\(headerBase64).\(base64URLEncode(jwtPayloadData)).\(signatureBase64)"
        return jws
    }

    /// Gets or creates a DPoP key for the specified DID.
    /// - Parameter did: The DID to get or create a key for.
    /// - Returns: The DPoP private key.
    private func getOrCreateDPoPKey(for did: String) async throws -> P256.Signing.PrivateKey {
        // Try to get existing key; propagate retrieval errors to avoid accidental key rotation
        do {
            if let existingKey = try await storage.getDPoPKey(for: did) {
                return existingKey
            }
        } catch {
            // Treat non-notFound keychain errors as transient; do NOT rotate key here
            LogManager.logError(
                "DPoP key retrieval failed for DID \(LogManager.logDID(did)); not rotating key. Error: \(error)",
                category: .authentication
            )
            throw AuthError.dpopKeyError
        }

        // No existing key found — generate a new one (expected only on first auth or after explicit delete)
        LogManager.logInfo("Generating new DPoP key for DID \(LogManager.logDID(did))", category: .authentication)
        let newKey = P256.Signing.PrivateKey()
        try await storage.saveDPoPKey(newKey, for: did)
        return newKey
    }

    /// Waits for an in-progress refresh to complete (bounded) to avoid transient key/nonce errors for callers
    private func waitForRefreshToComplete(did: String, timeout: TimeInterval) async {
        let start = Date()
        while await isRefreshInProgress(for: did) {
            if Date().timeIntervalSince(start) > timeout { break }
            try? await Task.sleep(nanoseconds: 50_000_000) // 50ms
        }
    }

    // Canonicalize URL for DPoP htu claim: lowercase scheme/host, drop default ports, ensure path, DROP query, drop fragment
    private func canonicalHTU(_ url: URL) -> String {
        guard var comps = URLComponents(url: url, resolvingAgainstBaseURL: false) else {
            return url.absoluteString
        }
        comps.scheme = comps.scheme?.lowercased()
        comps.host = comps.host?.lowercased()
        if (comps.scheme == "https" && comps.port == 443)
            || (comps.scheme == "http" && comps.port == 80)
        {
            comps.port = nil
        }
        if comps.path.isEmpty { comps.path = "/" }
        comps.fragment = nil
        comps.query = nil // RFC 9449: htu should not include query string
        return comps.string ?? url.absoluteString
    }

    /// 🚀 Modern Swift Concurrency: Atomic nonce update using actor isolation
    /// Updates the DPoP nonce for a domain.
    /// - Parameters:
    ///   - domain: The domain the nonce is for
    ///   - nonce: The new nonce value
    ///   - did: The DID to update the nonce for
    /// - Note: Actor isolation prevents race conditions - no traditional locks needed!
    private func updateDPoPNonce(domain: String, nonce: String, for did: String) async {
        // 🚀 Actor isolation makes this operation atomic automatically
        do {
            LogManager.logDebug(
                "🔒 Atomic nonce update for domain '\(domain)' for DID", category: .authentication
            )
            var nonces = try await storage.getDPoPNonces(for: did) ?? [:]
            nonces[domain] = nonce
            try await storage.saveDPoPNonces(nonces, for: did)
        } catch {
            LogManager.logError("Failed atomic DPoP nonce update: \(error)")
        }
    }

    /// 🚀 Modern Swift Concurrency: Atomically updates and verifies nonce synchronization
    /// Actor isolation ensures this entire multi-step operation is race-condition-free
    /// - Parameters:
    ///   - domain: The domain the nonce is for
    ///   - nonce: The new nonce value
    ///   - did: The DID to update the nonce for
    /// - Returns: True if nonce was successfully synchronized and verified, false otherwise
    private func updateAndVerifyNonce(domain: String, nonce: String, did: String) async -> Bool {
        do {
            // Get the key and thumbprint for JKT-scoped storage
            let key = try await getOrCreateDPoPKey(for: did)
            let jwk = try createJWK(from: key)
            let thumbprint = try calculateJWKThumbprint(jwk: jwk)

            // 1. Update in-memory JKT-scoped nonce store
            var domainMap = noncesByThumbprint[thumbprint] ?? [:]
            domainMap[domain] = nonce
            noncesByThumbprint[thumbprint] = domainMap

            // 2. Update persistent DID-scoped nonce store
            var didNonces = try await storage.getDPoPNonces(for: did) ?? [:]
            didNonces[domain] = nonce
            try await storage.saveDPoPNonces(didNonces, for: did)

            // 3. Update persistent JKT-scoped nonce store
            var jktNonces = (try? await storage.getDPoPNoncesByJKT(for: did)) ?? [:]
            var jktDomainMap = jktNonces[thumbprint] ?? [:]
            jktDomainMap[domain] = nonce
            jktNonces[thumbprint] = jktDomainMap
            try await storage.saveDPoPNoncesByJKT(jktNonces, for: did)

            // 4. Verify synchronization by reading back from all stores
            let verifyInMemory = noncesByThumbprint[thumbprint]?[domain] == nonce
            let verifyDidPersistent = (try? await storage.getDPoPNonces(for: did))?[domain] == nonce
            let verifyJktPersistent = (try? await storage.getDPoPNoncesByJKT(for: did))?[thumbprint]?[domain] == nonce

            let allSynchronized = verifyInMemory && verifyDidPersistent && verifyJktPersistent

            if allSynchronized {
                LogManager.logDebug(
                    "Nonce synchronization verified: domain=\(domain), did=\(LogManager.logDID(did)), jkt=\(thumbprint)")
            } else {
                LogManager.logError(
                    "Nonce synchronization failed: memory=\(verifyInMemory), did_persistent=\(verifyDidPersistent), jkt_persistent=\(verifyJktPersistent)")
            }

            return allSynchronized

        } catch {
            LogManager.logError("Failed to update and verify nonce: \(error)")
            return false
        }
    }

    // MARK: - Helper Methods

    /// Validates the integrity and consistency of a token session
    /// - Parameter session: The session to validate
    /// - Returns: True if the session is valid, false if corrupted
    /// - Note: All tokens (access and refresh) MUST be treated as opaque tokens.
    ///         Do NOT attempt to parse or validate their internal structure.
    private func validateTokenState(_ session: Session) -> Bool {
        // Basic presence checks - tokens must exist but are treated as opaque
        guard !session.accessToken.isEmpty,
              let refreshToken = session.refreshToken, !refreshToken.isEmpty
        else {
            LogManager.logError("Token validation failed: Empty tokens detected")
            return false
        }

        // IMPORTANT: Do NOT validate token format or structure
        // Both access tokens and refresh tokens are opaque and their format
        // is implementation-specific to the authorization server

        // Timestamp validation
        if session.createdAt > Date() {
            LogManager.logError("Token validation failed: Created timestamp is in the future")
            return false
        }

        // Expiry validation
        if session.expiresIn <= 0 {
            LogManager.logError("Token validation failed: Invalid expiry time")
            return false
        }

        // DID format validation
        if !session.did.hasPrefix("did:") {
            LogManager.logError("Token validation failed: Invalid DID format")
            return false
        }

        return true
    }

    /// Enhanced token state validation with transaction-like save verification
    /// - Parameters:
    ///   - newSession: The session to save
    ///   - did: The DID to save for
    /// - Returns: True if save was successful and verified
    /// - Note: Tokens are treated as opaque and only validated for presence, not format
    private func saveAndVerifySession(_ newSession: Session, for did: String) async throws -> Bool {
        // Validate session before saving
        guard validateTokenState(newSession) else {
            LogManager.logError(
                "Session validation failed before save for DID: \(LogManager.logDID(did))")
            return false
        }

        // Save session
        try await storage.saveSession(newSession, for: did)

        // Verify the session was saved correctly with all-or-nothing semantics
        guard let savedSession = try await storage.getSession(for: did) else {
            LogManager.logError(
                "Session verification failed: Could not retrieve saved session for DID: \(LogManager.logDID(did))"
            )
            return false
        }

        // Verify critical fields match
        guard savedSession.accessToken == newSession.accessToken,
              savedSession.refreshToken == newSession.refreshToken,
              savedSession.did == newSession.did,
              savedSession.tokenType == newSession.tokenType
        else {
            LogManager.logError(
                "Session verification failed: Saved session does not match expected values for DID: \(LogManager.logDID(did))"
            )
            return false
        }

        // Additional validation on the saved session
        guard validateTokenState(savedSession) else {
            LogManager.logError("Session validation failed after save for DID: \(LogManager.logDID(did))")
            return false
        }

        return true
    }

    /// Applies dynamic clock skew protection to server-provided expiry time
    /// Adjusts expiry time based on token lifetime and observed refresh patterns
    /// - Parameter serverExpiresIn: The expiry time in seconds provided by the server
    /// - Returns: Adjusted expiry time with dynamic safety margin applied
    private func applyClockSkewProtection(to serverExpiresIn: Int) -> TimeInterval {
        let originalExpiry = TimeInterval(serverExpiresIn)

        // Dynamic safety margin based on token lifetime
        let safetyMargin: TimeInterval = {
            if originalExpiry < 900 { // Less than 15 minutes
                // Short-lived tokens: use 20% of total time, minimum 60 seconds
                return max(originalExpiry * 0.2, 60)
            } else if originalExpiry < 3600 { // Less than 1 hour
                // Medium-lived tokens: use 300 seconds (5 minutes)
                return 300
            } else {
                // Long-lived tokens: use 600 seconds (10 minutes)
                return 600
            }
        }()

        // Minimum expiry based on token type
        let minimumExpiry: TimeInterval = {
            if originalExpiry < 900 {
                // For short tokens, ensure at least 5 minutes remain
                return 300
            } else {
                // For longer tokens, ensure at least 10 minutes remain
                return 600
            }
        }()

        let adjustedExpiry = max(originalExpiry - safetyMargin, minimumExpiry)

        // Only log if there's a significant change (more than 30 seconds)
        if abs(adjustedExpiry - originalExpiry) > 30 {
            let marginPercent = Int((safetyMargin / originalExpiry) * 100)
            LogManager.logInfo(
                "🕐 Dynamic clock skew protection: Server expires_in=\(serverExpiresIn)s, "
                    + "margin=\(Int(safetyMargin))s (\(marginPercent)%), adjusted to \(Int(adjustedExpiry))s"
            )
        }

        return adjustedExpiry
    }

    /// Creates a JWK from a private key.
    /// - Parameter privateKey: The private key to use.
    /// - Returns: A JWK.
    private func createJWK(from privateKey: P256.Signing.PrivateKey) throws -> JWK {
        let publicKey = privateKey.publicKey
        let x = publicKey.x963Representation.dropFirst().prefix(32)
        let y = publicKey.x963Representation.suffix(32)

        return JWK(
            keyType: .ellipticCurve,
            curve: .p256,
            x: x,
            y: y
        )
    }

    /// Calculates the ATH claim value for a token.
    /// - Parameter token: The token to hash.
    /// - Returns: The base64url-encoded SHA-256 hash of the token.
    private func calculateATH(from token: String) -> String {
        let tokenData = Data(token.utf8)
        let hash = SHA256.hash(data: tokenData)
        let hashData = Data(hash)
        return base64URLEncode(hashData)
    }

    /// Calculates the JWK thumbprint for a key.
    /// - Parameter jwk: The JWK to calculate the thumbprint for.
    /// - Returns: The base64url-encoded SHA-256 hash of the canonical JWK.
    private func calculateJWKThumbprint(jwk: JWK) throws -> String {
        // Create canonical JWK JSON
        let canonicalJWK: [String: String] = [
            "crv": "P-256",
            "kty": "EC",
            "x": jwk.x?.base64URLEscaped() ?? "",
            "y": jwk.y?.base64URLEscaped() ?? "",
        ]

        let jsonString = """
        {"crv":"P-256","kty":"EC","x":"\(canonicalJWK["x"]!)","y":"\(canonicalJWK["y"]!)"}
        """

        let jsonData = Data(jsonString.utf8)
        let hash = SHA256.hash(data: jsonData)
        return Data(hash).base64URLEscaped()
    }

    /// Generates a random code verifier for PKCE.
    /// - Returns: A base64url-encoded random string.
    private func generateCodeVerifier() -> String {
        let verifierData = Data((0 ..< 32).map { _ in UInt8.random(in: 0 ... 255) })
        return base64URLEncode(verifierData)
    }

    /// Generates a code challenge from a code verifier.
    /// - Parameter verifier: The code verifier.
    /// - Returns: The base64url-encoded SHA-256 hash of the verifier.
    private func generateCodeChallenge(from verifier: String) -> String {
        let verifierData = Data(verifier.utf8)
        let hash = SHA256.hash(data: verifierData)
        return base64URLEncode(Data(hash))
    }

    /// Base64URL-encodes data.
    /// - Parameter data: The data to encode.
    /// - Returns: The base64url-encoded string.
    private func base64URLEncode(_ data: Data) -> String {
        return data.base64EncodedString()
            .replacingOccurrences(of: "+", with: "-")
            .replacingOccurrences(of: "/", with: "_")
            .replacingOccurrences(of: "=", with: "")
    }

    /// Encodes form data for HTTP requests.
    /// - Parameter params: The parameters to encode.
    /// - Returns: The encoded data.
    private func encodeFormData(_ params: [String: String]) -> Data {
        let queryItems = params.map { key, value in
            let escapedKey = key.addingPercentEncoding(withAllowedCharacters: .urlQueryAllowed) ?? key
            let escapedValue =
                value.addingPercentEncoding(withAllowedCharacters: .urlQueryAllowed) ?? value
            return "\(escapedKey)=\(escapedValue)"
        }

        return queryItems.joined(separator: "&").data(using: .utf8) ?? Data()
    }

    /// Extracts the authorization code from a callback URL.
    /// - Parameter url: The callback URL.
    /// - Returns: The authorization code if found.
    private func extractAuthorizationCode(from url: URL) -> String? {
        return URLComponents(url: url, resolvingAgainstBaseURL: false)?
            .queryItems?
            .first(where: { $0.name == "code" })?
            .value
    }

    /// Extracts the state from a callback URL.
    /// - Parameter url: The callback URL.
    /// - Returns: The state if found.
    private func extractState(from url: URL) -> String? {
        return URLComponents(url: url, resolvingAgainstBaseURL: false)?
            .queryItems?
            .first(where: { $0.name == "state" })?
            .value
    }

    /// Extracts the issuer (iss) from a callback URL if present.
    /// - Parameter url: The callback URL.
    /// - Returns: The issuer string if provided by the server.
    private func extractIssuer(from url: URL) -> String? {
        return URLComponents(url: url, resolvingAgainstBaseURL: false)?
            .queryItems?
            .first(where: { $0.name == "iss" })?
            .value
    }

    private struct OAuthErrorResponse: Decodable {
        let error: String
        let errorDescription: String?

        enum CodingKeys: String, CodingKey {
            case error
            case errorDescription = "error_description"
        }
    }

    /// Sends a token exchange request with an ephemeral key and optional nonce.
    /// This function handles the specific case where an ephemeral key was used during PAR
    /// and might be required for the token exchange, including handling the `use_dpop_nonce`
    /// error by retrying with the received nonce.
    /// - Parameters:
    ///   - request: The base URLRequest (POST to token endpoint with grant_type=authorization_code, etc.).
    ///              This request should *not* yet have the DPoP header added.
    ///   - tokenEndpoint: The token endpoint URL string.
    ///   - code: The authorization code (needed for logging/debugging, potentially retry context).
    ///   - codeVerifier: The PKCE code verifier (needed for logging/debugging, potentially retry context).
    ///   - key: The ephemeral P256 private key used during PAR, if available from OAuthState.
    ///   - nonce: Optional nonce received from a previous 400 `use_dpop_nonce` response. If nil, this is the first attempt.
    /// - Returns: The decoded TokenResponse upon success.
    /// - Throws: AuthError or NetworkError if the exchange fails after potential retries.
    private func sendTokenRequestWithEphemeralKey(
        request baseRequest: URLRequest,
        tokenEndpoint: String,
        code: String,
        codeVerifier: String,
        key: P256.Signing.PrivateKey,
        nonce: String?
    ) async throws -> TokenResponse {
        var request = baseRequest
        request.timeoutInterval = 30.0

        // Create DPoP proof with or without nonce
        let dpopProof = try await createDPoPProof(
            for: "POST",
            url: tokenEndpoint,
            type: .tokenRequest,
            did: nil,
            ephemeralKey: key,
            nonce: nonce,
        )

        request.setValue(dpopProof, forHTTPHeaderField: "DPoP")

        if nonce != nil {
            LogManager.logDebug("Attempting token exchange using ephemeral key WITH nonce in DPoP proof.")
        } else {
            LogManager.logDebug(
                "Attempting token exchange using ephemeral key WITHOUT nonce in DPoP proof.")
        }

        do {
            let (data, urlResponse) = try await networkService.request(request, skipTokenRefresh: true)

            guard let httpResponse = urlResponse as? HTTPURLResponse else {
                throw NetworkError.invalidResponse
            }

            // Handle 2xx success
            if (200 ..< 300).contains(httpResponse.statusCode) {
                let decoder = JSONDecoder()
                // Removed snake case conversion since TokenResponse already has custom CodingKeys
                do {
                    let tokenResponse = try decoder.decode(TokenResponse.self, from: data)
                    LogManager.logDebug("Successfully decoded token response.")

                    // Add detailed token expiry logging for debugging
                    let tokenCreatedAt = Date()
                    let serverExpiresIn = TimeInterval(tokenResponse.expiresIn)
                    let calculatedExpiry = tokenCreatedAt.addingTimeInterval(serverExpiresIn)
                    LogManager.logInfo(
                        "🔐 Token Exchange Success - Server expires_in: \(tokenResponse.expiresIn)s, Created: \(tokenCreatedAt), Calculated expiry: \(calculatedExpiry)"
                    )

                    return tokenResponse
                } catch {
                    LogManager.logError("Failed to decode token response: \(error)")
                    // Log the actual response body for debugging
                    _ = String(data: data, encoding: .utf8) ?? "Could not decode response body"
                    LogManager.logError("Token exchange response decode failed", category: .authentication)
                    throw AuthError.invalidResponse
                }
            }
            // Handle 400 error with DPoP nonce - only retry ONCE
            else if httpResponse.statusCode == 400 && nonce == nil {
                let dpopNonceHeader = httpResponse.allHeaderFields["dpop-nonce"] as? String

                // Check if the error is specifically "use_dpop_nonce"
                var isNonceError = false
                do {
                    let errorResponse = try JSONDecoder().decode(OAuthErrorResponse.self, from: data)
                    if errorResponse.error == "use_dpop_nonce" {
                        isNonceError = true
                    }
                } catch {
                    LogManager.logDebug("Could not decode error response")
                }

                if isNonceError, let receivedNonce = dpopNonceHeader {
                    LogManager.logInfo(
                        "Received use_dpop_nonce error on token exchange. Retrying with received nonce",
                        category: .authentication
                    )

                    // Create a new DPoP proof with the nonce
                    let newDpopProof = try await createDPoPProof(
                        for: "POST",
                        url: tokenEndpoint,
                        type: .tokenRequest,
                        did: nil,
                        ephemeralKey: key,
                        nonce: receivedNonce
                    )

                    // Create a new request with the updated DPoP proof
                    var retryRequest = baseRequest
                    retryRequest.setValue(newDpopProof, forHTTPHeaderField: "DPoP")

                    // Make the request
                    let (retryData, retryResponse) = try await networkService.request(
                        retryRequest, skipTokenRefresh: true
                    )

                    guard let retryHttpResponse = retryResponse as? HTTPURLResponse else {
                        throw NetworkError.invalidResponse
                    }

                    if (200 ..< 300).contains(retryHttpResponse.statusCode) {
                        let decoder = JSONDecoder()
                        let tokenResponse = try decoder.decode(TokenResponse.self, from: retryData)

                        // Add detailed token expiry logging for debugging
                        let tokenCreatedAt = Date()
                        let serverExpiresIn = TimeInterval(tokenResponse.expiresIn)
                        let calculatedExpiry = tokenCreatedAt.addingTimeInterval(serverExpiresIn)
                        LogManager.logInfo(
                            "🔐 Token Exchange Retry Success - Server expires_in: \(tokenResponse.expiresIn)s, Created: \(tokenCreatedAt), Calculated expiry: \(calculatedExpiry)"
                        )

                        return tokenResponse
                    } else {
                        // If retry failed, throw appropriate error
                        let statusCode = retryHttpResponse.statusCode
                        let errorDetails = String(data: retryData, encoding: .utf8) ?? "No details"
                        LogManager.logError(
                            "Token exchange retry failed with status code \(statusCode). Response: \(errorDetails)"
                        )

                        if let oauthError = try? JSONDecoder().decode(OAuthErrorResponse.self, from: retryData) {
                            LogManager.logError(
                                "OAuth Error: \(oauthError.error) - \(oauthError.errorDescription ?? "No description")"
                            )
                        }

                        throw AuthError.tokenRefreshFailed
                    }
                } else {
                    // Non-nonce 400 error
                    let errorDetails = String(data: data, encoding: .utf8) ?? "No details"
                    LogManager.logError(
                        "Token exchange failed with status code 400 (not a nonce error): \(errorDetails)")
                    throw AuthError.invalidCredentials
                }
            }
            // Handle other errors
            else {
                let statusCode = httpResponse.statusCode
                let errorDetails = String(data: data, encoding: .utf8) ?? "No details"
                LogManager.logError(
                    "Token exchange failed with status code \(statusCode). Response: \(errorDetails)")

                if let oauthError = try? JSONDecoder().decode(OAuthErrorResponse.self, from: data) {
                    LogManager.logError(
                        "OAuth Error: \(oauthError.error) - \(oauthError.errorDescription ?? "No description")")
                }

                switch statusCode {
                case 400: throw AuthError.invalidCredentials
                case 401: throw AuthError.authorizationFailed
                default: throw AuthError.tokenRefreshFailed
                }
            }
        } catch let error as NetworkError {
            LogManager.logError("Network error during token exchange: \(error)")
            throw AuthError.networkError(error)
        } catch let error as AuthError {
            throw error
        } catch {
            LogManager.logError("Unexpected error during token exchange: \(error)")
            throw AuthError.tokenRefreshFailed
        }
    }

    /// Exchanges an authorization code for tokens at the token endpoint.
    /// Handles DPoP proof generation using an ephemeral key if provided (common after PAR),
    /// or potentially a persistent key (though less common and requires DID).
    /// Delegates nonce handling for ephemeral keys to `sendTokenRequestWithEphemeralKey`.
    /// - Parameters:
    ///   - code: The authorization code received from the callback.
    ///   - codeVerifier: The PKCE code verifier associated with the code.
    ///   - tokenEndpoint: The URL string of the authorization server's token endpoint.
    ///   - authServerURL: The base URL of the authorization server (used for context, logging).
    ///   - ephemeralKey: The ephemeral DPoP key used during PAR, if available from OAuthState.
    /// - Returns: The decoded TokenResponse containing access, refresh tokens, etc.
    /// - Throws: AuthError or NetworkError if the exchange fails.
    private func exchangeCodeForTokens(
        code: String,
        codeVerifier: String,
        tokenEndpoint: String,
        authServerURL: URL,
        ephemeralKey: P256.Signing.PrivateKey?,
        initialNonce: String?,
        resourceURL: URL? = nil
    ) async throws -> TokenResponse {
        guard let url = URL(string: tokenEndpoint) else {
            LogManager.logError("Invalid token endpoint URL provided: \(tokenEndpoint)")
            throw AuthError.invalidOAuthConfiguration
        }

        // --- Prepare Base Request ---
        var request = URLRequest(url: url)
        request.httpMethod = "POST"
        request.setValue("application/x-www-form-urlencoded", forHTTPHeaderField: "Content-Type")

        var params: [String: String] = [
            "grant_type": "authorization_code",
            "code": code,
            "redirect_uri": oauthConfig.redirectUri,
            "client_id": oauthConfig.clientId,
            "code_verifier": codeVerifier,
        ]
        if let resourceURL {
            params["resource"] = resourceURL.absoluteString
            LogManager.logInfo(
                "Including OAuth resource parameter for code exchange: \(resourceURL.absoluteString)")
        }
        request.httpBody = encodeFormData(params)

        LogManager.logDebug("Preparing to exchange authorization code for tokens at: \(tokenEndpoint)")
        // Increase timeout specifically for token exchange
        request.timeoutInterval = 30.0

        // --- DPoP Handling ---
        if let key = ephemeralKey {
            LogManager.logDebug("Using ephemeral key for DPoP proof in token exchange.")

            // Attempt token exchange using the ephemeral key
            do {
                // Use the PAR response nonce for the token exchange if available
                return try await sendTokenRequestWithEphemeralKey(
                    request: request,
                    tokenEndpoint: tokenEndpoint,
                    code: code,
                    codeVerifier: codeVerifier,
                    key: key,
                    nonce: initialNonce // Using the stored PAR nonce is required by Bluesky's OAuth implementation
                )
            } catch {
                LogManager.logError("Token exchange using ephemeral key failed: \(error)")
                if error is AuthError {
                    throw error
                } else if error is NetworkError {
                    throw AuthError.networkError(error)
                } else {
                    throw AuthError.tokenRefreshFailed
                }
            }
        } else {
            // Fallback for no ephemeral key (less common case)
            LogManager.logDebug(
                "No ephemeral key provided for token exchange. Attempting without DPoP."
            )
            // Note: If the server *requires* DPoP even without an ephemeral key hint, this call will likely fail.
            // A more robust implementation might attempt DPoP with a persistent key if one exists for a known DID,
            // but that's complex before the DID is confirmed by the token response.

            // Perform the request directly using the network service.
            do {
                // skipTokenRefresh is true as we are getting new tokens.
                let (data, urlResponse) = try await networkService.request(request, skipTokenRefresh: true)

                guard let httpResponse = urlResponse as? HTTPURLResponse else {
                    throw NetworkError.invalidResponse
                }

                // --- Basic Nonce Handling Check (Non-Ephemeral Path - Limited Usefulness) ---
                // Check for 400/use_dpop_nonce here, but retrying is problematic without a key.
                let dpopNonce = httpResponse.allHeaderFields["dpop-nonce"] as? String
                if httpResponse.statusCode == 400,
                   let errorData = try? JSONDecoder().decode(OAuthErrorResponse.self, from: data),
                   errorData.error == "use_dpop_nonce",
                   dpopNonce != nil
                {
                    // We received the nonce error, but we don't have a key readily available to retry with DPoP.
                    LogManager.logError(
                        "Received 'use_dpop_nonce' error on token exchange (non-ephemeral path), but cannot retry without a DPoP key (DID unknown). Failing."
                    )
                    // Throw an error indicating the failure due to inability to handle DPoP requirement.
                    throw AuthError.dpopKeyError // Or tokenRefreshFailed
                }
                // --- End Basic Nonce Handling ---

                // --- Handle Success or Other Errors (Non-Ephemeral Path) ---
                if (200 ..< 300).contains(httpResponse.statusCode) {
                    // Success
                    let decoder = JSONDecoder()
                    do {
                        let tokenResponse = try decoder.decode(TokenResponse.self, from: data)
                        LogManager.logDebug("Successfully decoded token response (non-ephemeral path).")
                        return tokenResponse
                    } catch {
                        LogManager.logError(
                            "Failed to decode successful token response (non-ephemeral path): \(error). Data: \(String(data: data, encoding: .utf8) ?? "unable to decode")"
                        )
                        throw AuthError.invalidResponse
                    }
                } else {
                    // Handle other HTTP errors
                    let errorDetails = String(data: data, encoding: .utf8) ?? "No error details"
                    LogManager.logError(
                        "Token exchange failed (non-ephemeral path) with status code \(httpResponse.statusCode). Response: \(errorDetails)"
                    )
                    // Log decoded OAuth error if possible
                    if let oauthError = try? JSONDecoder().decode(OAuthErrorResponse.self, from: data) {
                        LogManager.logError(
                            "OAuth Error: \(oauthError.error) - \(oauthError.errorDescription ?? "No description")"
                        )
                    }
                    // Map common errors
                    switch httpResponse.statusCode {
                    case 400: throw AuthError.invalidCredentials // Non-nonce 400 error
                    case 401: throw AuthError.authorizationFailed
                    default: throw AuthError.tokenRefreshFailed
                    }
                }
            } catch let error as NetworkError {
                LogManager.logError("Network error during token exchange: \(error)")
                throw AuthError.networkError(error)
            } catch let error as AuthError {
                // Rethrow AuthErrors (e.g., dpopKeyError from nonce check)
                throw error
            } catch {
                LogManager.logError("Unexpected error during token exchange: \(error)")
                throw AuthError.tokenRefreshFailed
            }
        }
    }

    /// Fetches the protected resource metadata from a PDS.
    /// - Parameter pdsURL: The PDS URL.
    /// - Returns: The protected resource metadata.
    private func fetchProtectedResourceMetadata(pdsURL: URL) async throws -> ProtectedResourceMetadata {
        let endpoint = "\(pdsURL.absoluteString)/.well-known/oauth-protected-resource"
        guard let endpointURL = URL(string: endpoint) else {
            throw AuthError.invalidOAuthConfiguration
        }
        let request = URLRequest(url: endpointURL)

        // More resilient handling for local cancellations (-999): retry up to 3x with jittered backoff.
        // Other errors retain the prior behavior (single retry), to avoid masking real failures.
        let maxCancelledRetries = 3
        let maxGeneralRetries = 2
        var lastError: Error?
        for attempt in 1 ... maxCancelledRetries {
            do {
                let (data, _) = try await networkService.request(request)
                let metadata = try JSONDecoder().decode(ProtectedResourceMetadata.self, from: data)
                return metadata
            } catch {
                lastError = error

                // Detect explicit URLSession cancellation (-999)
                if let urlErr = error as? URLError, urlErr.code == .cancelled {
                    LogManager.logDebug(
                        "Protected resource metadata fetch cancelled (-999), attempt \(attempt)/\(maxCancelledRetries). Retrying...",
                        category: .authentication
                    )

                    if attempt < maxCancelledRetries {
                        // Exponential backoff with light jitter: 100ms, 200ms, 400ms (±20%)
                        let base = pow(2.0, Double(attempt - 1)) * 0.1 // seconds
                        let jitter = Double.random(in: 0.8 ... 1.2)
                        let delay = base * jitter
                        try? await Task.sleep(nanoseconds: UInt64(delay * 1_000_000_000))
                        continue
                    }
                } else {
                    // Maintain prior single retry behavior for non-cancel errors
                    if attempt < maxGeneralRetries {
                        LogManager.logDebug(
                            "Protected resource metadata fetch attempt \(attempt) failed, retrying once: \(error)",
                            category: .authentication
                        )
                        try? await Task.sleep(nanoseconds: 100_000_000) // 100ms
                        continue
                    }
                }
            }
        }

        throw lastError ?? AuthError.networkError(NetworkError.requestFailed)
    }

    /// Fetches the authorization server metadata.
    /// - Parameter authServerURL: The authorization server URL.
    /// - Returns: The authorization server metadata.
    private func fetchAuthorizationServerMetadata(authServerURL: URL) async throws
        -> AuthorizationServerMetadata
    {
        let endpoint = "\(authServerURL.absoluteString)/.well-known/oauth-authorization-server"
        guard let endpointURL = URL(string: endpoint) else {
            throw AuthError.invalidOAuthConfiguration
        }
        let request = URLRequest(url: endpointURL)

        // Resilient handling mirroring protected resource fetch
        let maxCancelledRetries = 3
        let maxGeneralRetries = 2
        var lastError: Error?
        for attempt in 1 ... maxCancelledRetries {
            do {
                let (data, _) = try await networkService.request(request)
                let metadata = try JSONDecoder().decode(AuthorizationServerMetadata.self, from: data)
                return metadata
            } catch {
                lastError = error

                if let urlErr = error as? URLError, urlErr.code == .cancelled {
                    LogManager.logDebug(
                        "Authorization server metadata fetch cancelled (-999), attempt \(attempt)/\(maxCancelledRetries). Retrying...",
                        category: .authentication
                    )

                    if attempt < maxCancelledRetries {
                        let base = pow(2.0, Double(attempt - 1)) * 0.1 // seconds
                        let jitter = Double.random(in: 0.8 ... 1.2)
                        let delay = base * jitter
                        try? await Task.sleep(nanoseconds: UInt64(delay * 1_000_000_000))
                        continue
                    }
                } else {
                    if attempt < maxGeneralRetries {
                        LogManager.logDebug(
                            "Authorization server metadata fetch attempt \(attempt) failed, retrying once: \(error)",
                            category: .authentication
                        )
                        try? await Task.sleep(nanoseconds: 100_000_000)
                        continue
                    }
                }
            }
        }

        throw lastError ?? AuthError.networkError(NetworkError.requestFailed)
    }
}

// MARK: - DPoP Payload

/// Payload for DPoP JWTs
private struct DPoPPayload: Encodable {
    let jti: String // JWT ID
    let htm: String // HTTP Method
    let htu: String // HTTP URI
    let iat: Int // Issued At timestamp
    let exp: Int? // Expiration (optional, short TTL)
    let ath: String? // Access Token Hash (optional)
    let nonce: String? // Nonce (optional)
}

// MARK: - Token Response

/// Response from the token endpoint
struct TokenResponse: Decodable {
    let accessToken: String
    let tokenType: String
    let expiresIn: Int
    let refreshToken: String
    let scope: String
    let sub: String?
    let dpopJkt: String?

    enum CodingKeys: String, CodingKey {
        case accessToken = "access_token"
        case tokenType = "token_type"
        case expiresIn = "expires_in"
        case refreshToken = "refresh_token"
        case scope
        case sub
        case dpopJkt = "dpop_jkt"
    }
}

// MARK: - PAR Response

/// Response from the pushed authorization request endpoint
private struct PARResponse: Decodable {
    let requestURI: String
    let expiresIn: Int

    enum CodingKeys: String, CodingKey {
        case requestURI = "request_uri"
        case expiresIn = "expires_in"
    }
}

// MARK: - Data Extension for Base64URL Encoding

extension Data {
    func base64URLEscaped() -> String {
        return base64EncodedString()
            .replacingOccurrences(of: "+", with: "-")
            .replacingOccurrences(of: "/", with: "_")
            .replacingOccurrences(of: "=", with: "")
    }
}<|MERGE_RESOLUTION|>--- conflicted
+++ resolved
@@ -554,127 +554,32 @@
         }
         // --- End DPoP Key Handling ---
 
-<<<<<<< HEAD
-        // 8. Save Session and Account (Enhanced atomic operation)
+        // 8. Save Session and Account
+        // Prefer atomic save to avoid race conditions where an account is written without its session.
+        // If atomic save fails for any reason, fall back to the multi-step process to maximize chance of success.
         do {
-            // Start a transaction-like operation with comprehensive error handling
-            LogManager.logDebug("Starting atomic account creation for DID: \(LogManager.logDID(did))")
-            
-            // Step 1: Save session
+            try await storage.saveAccountAndSession(finalAccount, session: newSession, for: did)
+            LogManager.logDebug("Atomically saved account and session for DID: \(did)")
+
+            // Update AccountManager's in-memory state to reflect the storage change
+            try await accountManager.updateAccountFromStorage(did: did)
+
+            // Set as current account
+            try await accountManager.setCurrentAccount(did: did)
+
+            // Immediately point NetworkService at the resolved PDS to avoid early API calls hitting default base URL
+            await networkService.setBaseURL(finalAccount.pdsURL)
+        } catch {
+            LogManager.logError("Atomic account+session save failed for DID \(did): \(error). Falling back to multi-step save.", category: .authentication)
+
+            // Fallback: save session then add/update account and set current account
             try await storage.saveSession(newSession, for: did)
-            LogManager.logDebug("✓ Saved session for DID: \(LogManager.logDID(did))")
-            
-            // Step 2: Add account
+            LogManager.logDebug("Saved session for DID: \(did) [fallback]")
             try await accountManager.addAccount(finalAccount)
-            LogManager.logDebug("✓ Added account in AccountManager for DID: \(LogManager.logDID(did))")
-            
-            // Step 3: Verify account was actually saved and can be retrieved
-            guard let verifiedAccount = await accountManager.getAccount(did: did) else {
-                LogManager.logError("Account creation verification failed: account cannot be retrieved after saving for DID: \(LogManager.logDID(did))")
-                throw AuthError.invalidResponse
-            }
-            
-            // Verify the account has the expected properties
-            guard verifiedAccount.did == did else {
-                LogManager.logError("Account creation verification failed: DID mismatch for DID: \(LogManager.logDID(did))")
-                throw AuthError.invalidResponse
-            }
-            
-            LogManager.logDebug("✓ Verified account persistence for DID: \(LogManager.logDID(did))")
-            
-            // Step 4: Set as current account (only after verification)
+            LogManager.logDebug("Added/Updated account in AccountManager for DID: \(did) [fallback]")
             try await accountManager.setCurrentAccount(did: did)
-            LogManager.logDebug("✓ Set current account for DID: \(LogManager.logDID(did))")
-            
-            // Step 5: Final consistency check
-            guard let currentAccount = await accountManager.getCurrentAccount() else {
-                LogManager.logError("Final consistency check failed: cannot retrieve current account after setting for DID: \(LogManager.logDID(did))")
-                throw AuthError.invalidResponse
-            }
-            
-            guard currentAccount.did == did else {
-                LogManager.logError("Final consistency check failed: current account DID mismatch for DID: \(LogManager.logDID(did))")
-                throw AuthError.invalidResponse
-            }
-            
-            LogManager.logInfo("✅ Successfully completed atomic account creation for DID: \(LogManager.logDID(did))")
-            
-            // Log this as a successful authentication incident for monitoring
-            LogManager.logAuthIncident(
-                "OAuthAccountCreationSuccess",
-                details: [
-                    "did": LogManager.logDID(did),
-                    "hasSession": true,
-                    "hasAccount": true,
-                    "isCurrentAccount": true,
-                    "tokenType": tokenType.rawValue
-                ]
-            )
-            
-        } catch {
-            // If any step fails, perform cleanup to prevent inconsistent state
-            LogManager.logError("❌ Atomic account creation failed for DID: \(LogManager.logDID(did)), performing cleanup: \(error)")
-            
-            // Log this as a failed authentication incident for monitoring
-            LogManager.logAuthIncident(
-                "OAuthAccountCreationFailed",
-                details: [
-                    "did": LogManager.logDID(did),
-                    "error": error.localizedDescription,
-                    "action": "performing_cleanup"
-                ]
-            )
-            
-            // Clean up any partial state
-            do {
-                // Remove session if it was saved
-                try await storage.deleteSession(for: did)
-                LogManager.logDebug("Cleaned up session during failure recovery for DID: \(LogManager.logDID(did))")
-            } catch {
-                LogManager.logError("Failed to clean up session during failure recovery: \(error)")
-            }
-            
-            do {
-                // Remove account if it was saved
-                try await accountManager.removeAccount(did: did)
-                LogManager.logDebug("Cleaned up account during failure recovery for DID: \(LogManager.logDID(did))")
-            } catch {
-                LogManager.logDebug("No account to clean up during failure recovery (expected): \(error)")
-            }
-            
-            do {
-                // Clean up DPoP key
-                try await storage.deleteDPoPKey(for: did)
-                LogManager.logDebug("Cleaned up DPoP key during failure recovery for DID: \(LogManager.logDID(did))")
-            } catch {
-                LogManager.logDebug("No DPoP key to clean up during failure recovery (expected): \(error)")
-            }
-            
-            // Clear any current DID reference
-            do {
-                if let currentDID = await accountManager.getCurrentAccount()?.did, currentDID == did {
-                    await accountManager.clearCurrentAccount()
-                    LogManager.logDebug("Cleared current account reference during failure recovery for DID: \(LogManager.logDID(did))")
-                }
-            } catch {
-                LogManager.logError("Failed to clear current account during failure recovery: \(error)")
-            }
-            
-            LogManager.logInfo("Completed cleanup after account creation failure for DID: \(LogManager.logDID(did))")
-            throw error
-        }
-        
-=======
-        // 8. Save Session and Account Atomically (CRITICAL FIX: prevents race condition)
-        try await storage.saveAccountAndSession(finalAccount, session: newSession, for: did)
-        LogManager.logDebug("Atomically saved account and session for DID: \(did)")
-
-        // Update AccountManager's internal state to reflect the saved account
-        try await accountManager.updateAccountFromStorage(did: did)
-        try await accountManager.setCurrentAccount(did: did) // Set as current account
->>>>>>> 00aba1c1
-        // Immediately point NetworkService at the resolved PDS to avoid early API calls hitting default base URL
-        await networkService.setBaseURL(finalAccount.pdsURL)
+            await networkService.setBaseURL(finalAccount.pdsURL)
+        }
 
         // Reset circuit breaker for fresh start after successful OAuth
         await refreshCircuitBreaker.reset(for: did)
