public indirect enum ATProtocolValueContainer: ATProtocolCodable, ATProtocolValue {
    case knownType(any ATProtocolValue)
    case string(String)
    case number(Int)
    case bigNumber(String)
    case object([String: ATProtocolValueContainer])
    case array([ATProtocolValueContainer])
    case bool(Bool)
    case null
    case link(ATProtoLink)
    case bytes(Bytes)
    case unknownType(String, ATProtocolValueContainer)
    case decodeError(String)
    
    // A factory for resolving decoders based on type string
    struct TypeDecoderFactory {
        typealias DecoderFunction = @Sendable (Decoder) throws -> ATProtocolValueContainer

        private let decoders: [String: DecoderFunction]

        init() {
            var decoders: [String: DecoderFunction] = [:]
<<<<<<< HEAD
            
            decoders["tools.ozone.team.defs#member"] = { decoder in
                do {
                    let decodedObject = try ToolsOzoneTeamDefs.Member(from: decoder)
                    return .knownType(decodedObject)
                } catch {
                    LogManager.logError("Error decoding ToolsOzoneTeamDefs.Member: \(error)")
                    return .decodeError("Error decoding ToolsOzoneTeamDefs.Member: \(error)")
                }
            }
            
            decoders["tools.ozone.communication.defs#templateView"] = { decoder in
                do {
                    let decodedObject = try ToolsOzoneCommunicationDefs.TemplateView(from: decoder)
                    return .knownType(decodedObject)
                } catch {
                    LogManager.logError("Error decoding ToolsOzoneCommunicationDefs.TemplateView: \(error)")
                    return .decodeError("Error decoding ToolsOzoneCommunicationDefs.TemplateView: \(error)")
                }
            }
            
=======

>>>>>>> d538bb4f
            decoders["tools.ozone.server.getConfig#serviceConfig"] = { decoder in
                do {
                    let decodedObject = try ToolsOzoneServerGetConfig.ServiceConfig(from: decoder)
                    return .knownType(decodedObject)
                } catch {
                    LogManager.logError("Error decoding ToolsOzoneServerGetConfig.ServiceConfig: \(error)")
                    return .decodeError("Error decoding ToolsOzoneServerGetConfig.ServiceConfig: \(error)")
                }
            }
            
            decoders["tools.ozone.server.getConfig#viewerConfig"] = { decoder in
                do {
                    let decodedObject = try ToolsOzoneServerGetConfig.ViewerConfig(from: decoder)
                    return .knownType(decodedObject)
                } catch {
                    LogManager.logError("Error decoding ToolsOzoneServerGetConfig.ViewerConfig: \(error)")
                    return .decodeError("Error decoding ToolsOzoneServerGetConfig.ViewerConfig: \(error)")
                }
            }
<<<<<<< HEAD
            
            decoders["app.bsky.video.defs#jobStatus"] = { decoder in
=======

            decoders["tools.ozone.team.defs#member"] = { decoder in
                do {
                    let decodedObject = try ToolsOzoneTeamDefs.Member(from: decoder)
                    return .knownType(decodedObject)
                } catch {
                    LogManager.logError("Error decoding ToolsOzoneTeamDefs.Member: \(error)")
                    return .decodeError("Error decoding ToolsOzoneTeamDefs.Member: \(error)")
                }
            }

            decoders["tools.ozone.communication.defs#templateView"] = { decoder in
>>>>>>> d538bb4f
                do {
                    let decodedObject = try AppBskyVideoDefs.JobStatus(from: decoder)
                    return .knownType(decodedObject)
                } catch {
                    LogManager.logError("Error decoding AppBskyVideoDefs.JobStatus: \(error)")
                    return .decodeError("Error decoding AppBskyVideoDefs.JobStatus: \(error)")
                }
            }
            
            decoders["app.bsky.embed.defs#aspectRatio"] = { decoder in
                do {
                    let decodedObject = try AppBskyEmbedDefs.AspectRatio(from: decoder)
                    return .knownType(decodedObject)
                } catch {
                    LogManager.logError("Error decoding AppBskyEmbedDefs.AspectRatio: \(error)")
                    return .decodeError("Error decoding AppBskyEmbedDefs.AspectRatio: \(error)")
                }
            }
            
            decoders["app.bsky.notification.listNotifications#notification"] = { decoder in
                do {
                    let decodedObject = try AppBskyNotificationListNotifications.Notification(from: decoder)
                    return .knownType(decodedObject)
                } catch {
                    LogManager.logError("Error decoding AppBskyNotificationListNotifications.Notification: \(error)")
                    return .decodeError("Error decoding AppBskyNotificationListNotifications.Notification: \(error)")
                }
            }
            
            decoders["app.bsky.embed.recordWithMedia"] = { decoder in
                do {
                    let decodedObject = try AppBskyEmbedRecordWithMedia(from: decoder)
                    return .knownType(decodedObject)
                } catch {
                    LogManager.logError("Error decoding AppBskyEmbedRecordWithMedia: \(error)")
                    return .decodeError("Error decoding AppBskyEmbedRecordWithMedia: \(error)")
                }
            }
            
            decoders["app.bsky.embed.recordWithMedia#view"] = { decoder in
                do {
                    let decodedObject = try AppBskyEmbedRecordWithMedia.View(from: decoder)
                    return .knownType(decodedObject)
                } catch {
                    LogManager.logError("Error decoding AppBskyEmbedRecordWithMedia.View: \(error)")
                    return .decodeError("Error decoding AppBskyEmbedRecordWithMedia.View: \(error)")
                }
            }
            
            decoders["tools.ozone.moderation.defs#modEventView"] = { decoder in
                do {
                    let decodedObject = try ToolsOzoneModerationDefs.ModEventView(from: decoder)
                    return .knownType(decodedObject)
                } catch {
                    LogManager.logError("Error decoding ToolsOzoneModerationDefs.ModEventView: \(error)")
                    return .decodeError("Error decoding ToolsOzoneModerationDefs.ModEventView: \(error)")
                }
            }
            
            decoders["tools.ozone.moderation.defs#modEventViewDetail"] = { decoder in
                do {
                    let decodedObject = try ToolsOzoneModerationDefs.ModEventViewDetail(from: decoder)
                    return .knownType(decodedObject)
                } catch {
                    LogManager.logError("Error decoding ToolsOzoneModerationDefs.ModEventViewDetail: \(error)")
                    return .decodeError("Error decoding ToolsOzoneModerationDefs.ModEventViewDetail: \(error)")
                }
            }
            
            decoders["tools.ozone.moderation.defs#subjectStatusView"] = { decoder in
                do {
                    let decodedObject = try ToolsOzoneModerationDefs.SubjectStatusView(from: decoder)
                    return .knownType(decodedObject)
                } catch {
                    LogManager.logError("Error decoding ToolsOzoneModerationDefs.SubjectStatusView: \(error)")
                    return .decodeError("Error decoding ToolsOzoneModerationDefs.SubjectStatusView: \(error)")
                }
            }
            
            decoders["tools.ozone.moderation.defs#modEventTakedown"] = { decoder in
                do {
                    let decodedObject = try ToolsOzoneModerationDefs.ModEventTakedown(from: decoder)
                    return .knownType(decodedObject)
                } catch {
                    LogManager.logError("Error decoding ToolsOzoneModerationDefs.ModEventTakedown: \(error)")
                    return .decodeError("Error decoding ToolsOzoneModerationDefs.ModEventTakedown: \(error)")
                }
            }
            
            decoders["tools.ozone.moderation.defs#modEventReverseTakedown"] = { decoder in
                do {
                    let decodedObject = try ToolsOzoneModerationDefs.ModEventReverseTakedown(from: decoder)
                    return .knownType(decodedObject)
                } catch {
                    LogManager.logError("Error decoding ToolsOzoneModerationDefs.ModEventReverseTakedown: \(error)")
                    return .decodeError("Error decoding ToolsOzoneModerationDefs.ModEventReverseTakedown: \(error)")
                }
            }
            
            decoders["tools.ozone.moderation.defs#modEventResolveAppeal"] = { decoder in
                do {
                    let decodedObject = try ToolsOzoneModerationDefs.ModEventResolveAppeal(from: decoder)
                    return .knownType(decodedObject)
                } catch {
                    LogManager.logError("Error decoding ToolsOzoneModerationDefs.ModEventResolveAppeal: \(error)")
                    return .decodeError("Error decoding ToolsOzoneModerationDefs.ModEventResolveAppeal: \(error)")
                }
            }
            
            decoders["tools.ozone.moderation.defs#modEventComment"] = { decoder in
                do {
                    let decodedObject = try ToolsOzoneModerationDefs.ModEventComment(from: decoder)
                    return .knownType(decodedObject)
                } catch {
                    LogManager.logError("Error decoding ToolsOzoneModerationDefs.ModEventComment: \(error)")
                    return .decodeError("Error decoding ToolsOzoneModerationDefs.ModEventComment: \(error)")
                }
            }
            
            decoders["tools.ozone.moderation.defs#modEventReport"] = { decoder in
                do {
                    let decodedObject = try ToolsOzoneModerationDefs.ModEventReport(from: decoder)
                    return .knownType(decodedObject)
                } catch {
                    LogManager.logError("Error decoding ToolsOzoneModerationDefs.ModEventReport: \(error)")
                    return .decodeError("Error decoding ToolsOzoneModerationDefs.ModEventReport: \(error)")
                }
            }
            
            decoders["tools.ozone.moderation.defs#modEventLabel"] = { decoder in
                do {
                    let decodedObject = try ToolsOzoneModerationDefs.ModEventLabel(from: decoder)
                    return .knownType(decodedObject)
                } catch {
                    LogManager.logError("Error decoding ToolsOzoneModerationDefs.ModEventLabel: \(error)")
                    return .decodeError("Error decoding ToolsOzoneModerationDefs.ModEventLabel: \(error)")
                }
            }
            
            decoders["tools.ozone.moderation.defs#modEventAcknowledge"] = { decoder in
                do {
                    let decodedObject = try ToolsOzoneModerationDefs.ModEventAcknowledge(from: decoder)
                    return .knownType(decodedObject)
                } catch {
                    LogManager.logError("Error decoding ToolsOzoneModerationDefs.ModEventAcknowledge: \(error)")
                    return .decodeError("Error decoding ToolsOzoneModerationDefs.ModEventAcknowledge: \(error)")
                }
            }
            
            decoders["tools.ozone.moderation.defs#modEventEscalate"] = { decoder in
                do {
                    let decodedObject = try ToolsOzoneModerationDefs.ModEventEscalate(from: decoder)
                    return .knownType(decodedObject)
                } catch {
                    LogManager.logError("Error decoding ToolsOzoneModerationDefs.ModEventEscalate: \(error)")
                    return .decodeError("Error decoding ToolsOzoneModerationDefs.ModEventEscalate: \(error)")
                }
            }
            
            decoders["tools.ozone.moderation.defs#modEventMute"] = { decoder in
                do {
                    let decodedObject = try ToolsOzoneModerationDefs.ModEventMute(from: decoder)
                    return .knownType(decodedObject)
                } catch {
                    LogManager.logError("Error decoding ToolsOzoneModerationDefs.ModEventMute: \(error)")
                    return .decodeError("Error decoding ToolsOzoneModerationDefs.ModEventMute: \(error)")
                }
            }
            
            decoders["tools.ozone.moderation.defs#modEventUnmute"] = { decoder in
                do {
                    let decodedObject = try ToolsOzoneModerationDefs.ModEventUnmute(from: decoder)
                    return .knownType(decodedObject)
                } catch {
                    LogManager.logError("Error decoding ToolsOzoneModerationDefs.ModEventUnmute: \(error)")
                    return .decodeError("Error decoding ToolsOzoneModerationDefs.ModEventUnmute: \(error)")
                }
            }
            
            decoders["tools.ozone.moderation.defs#modEventMuteReporter"] = { decoder in
                do {
                    let decodedObject = try ToolsOzoneModerationDefs.ModEventMuteReporter(from: decoder)
                    return .knownType(decodedObject)
                } catch {
                    LogManager.logError("Error decoding ToolsOzoneModerationDefs.ModEventMuteReporter: \(error)")
                    return .decodeError("Error decoding ToolsOzoneModerationDefs.ModEventMuteReporter: \(error)")
                }
            }
            
            decoders["tools.ozone.moderation.defs#modEventUnmuteReporter"] = { decoder in
                do {
                    let decodedObject = try ToolsOzoneModerationDefs.ModEventUnmuteReporter(from: decoder)
                    return .knownType(decodedObject)
                } catch {
                    LogManager.logError("Error decoding ToolsOzoneModerationDefs.ModEventUnmuteReporter: \(error)")
                    return .decodeError("Error decoding ToolsOzoneModerationDefs.ModEventUnmuteReporter: \(error)")
                }
            }
            
            decoders["tools.ozone.moderation.defs#modEventEmail"] = { decoder in
                do {
                    let decodedObject = try ToolsOzoneModerationDefs.ModEventEmail(from: decoder)
                    return .knownType(decodedObject)
                } catch {
                    LogManager.logError("Error decoding ToolsOzoneModerationDefs.ModEventEmail: \(error)")
                    return .decodeError("Error decoding ToolsOzoneModerationDefs.ModEventEmail: \(error)")
                }
            }
            
            decoders["tools.ozone.moderation.defs#modEventDivert"] = { decoder in
                do {
                    let decodedObject = try ToolsOzoneModerationDefs.ModEventDivert(from: decoder)
                    return .knownType(decodedObject)
                } catch {
                    LogManager.logError("Error decoding ToolsOzoneModerationDefs.ModEventDivert: \(error)")
                    return .decodeError("Error decoding ToolsOzoneModerationDefs.ModEventDivert: \(error)")
                }
            }
            
            decoders["tools.ozone.moderation.defs#modEventTag"] = { decoder in
                do {
                    let decodedObject = try ToolsOzoneModerationDefs.ModEventTag(from: decoder)
                    return .knownType(decodedObject)
                } catch {
                    LogManager.logError("Error decoding ToolsOzoneModerationDefs.ModEventTag: \(error)")
                    return .decodeError("Error decoding ToolsOzoneModerationDefs.ModEventTag: \(error)")
                }
            }
            
            decoders["tools.ozone.moderation.defs#repoView"] = { decoder in
                do {
                    let decodedObject = try ToolsOzoneModerationDefs.RepoView(from: decoder)
                    return .knownType(decodedObject)
                } catch {
                    LogManager.logError("Error decoding ToolsOzoneModerationDefs.RepoView: \(error)")
                    return .decodeError("Error decoding ToolsOzoneModerationDefs.RepoView: \(error)")
                }
            }
            
            decoders["tools.ozone.moderation.defs#repoViewDetail"] = { decoder in
                do {
                    let decodedObject = try ToolsOzoneModerationDefs.RepoViewDetail(from: decoder)
                    return .knownType(decodedObject)
                } catch {
                    LogManager.logError("Error decoding ToolsOzoneModerationDefs.RepoViewDetail: \(error)")
                    return .decodeError("Error decoding ToolsOzoneModerationDefs.RepoViewDetail: \(error)")
                }
            }
            
            decoders["tools.ozone.moderation.defs#repoViewNotFound"] = { decoder in
                do {
                    let decodedObject = try ToolsOzoneModerationDefs.RepoViewNotFound(from: decoder)
                    return .knownType(decodedObject)
                } catch {
                    LogManager.logError("Error decoding ToolsOzoneModerationDefs.RepoViewNotFound: \(error)")
                    return .decodeError("Error decoding ToolsOzoneModerationDefs.RepoViewNotFound: \(error)")
                }
            }
            
            decoders["tools.ozone.moderation.defs#recordView"] = { decoder in
                do {
                    let decodedObject = try ToolsOzoneModerationDefs.RecordView(from: decoder)
                    return .knownType(decodedObject)
                } catch {
                    LogManager.logError("Error decoding ToolsOzoneModerationDefs.RecordView: \(error)")
                    return .decodeError("Error decoding ToolsOzoneModerationDefs.RecordView: \(error)")
                }
            }
            
            decoders["tools.ozone.moderation.defs#recordViewDetail"] = { decoder in
                do {
                    let decodedObject = try ToolsOzoneModerationDefs.RecordViewDetail(from: decoder)
                    return .knownType(decodedObject)
                } catch {
                    LogManager.logError("Error decoding ToolsOzoneModerationDefs.RecordViewDetail: \(error)")
                    return .decodeError("Error decoding ToolsOzoneModerationDefs.RecordViewDetail: \(error)")
                }
            }
            
            decoders["tools.ozone.moderation.defs#recordViewNotFound"] = { decoder in
                do {
                    let decodedObject = try ToolsOzoneModerationDefs.RecordViewNotFound(from: decoder)
                    return .knownType(decodedObject)
                } catch {
                    LogManager.logError("Error decoding ToolsOzoneModerationDefs.RecordViewNotFound: \(error)")
                    return .decodeError("Error decoding ToolsOzoneModerationDefs.RecordViewNotFound: \(error)")
                }
            }
            
            decoders["tools.ozone.moderation.defs#moderation"] = { decoder in
                do {
                    let decodedObject = try ToolsOzoneModerationDefs.Moderation(from: decoder)
                    return .knownType(decodedObject)
                } catch {
                    LogManager.logError("Error decoding ToolsOzoneModerationDefs.Moderation: \(error)")
                    return .decodeError("Error decoding ToolsOzoneModerationDefs.Moderation: \(error)")
                }
            }
            
            decoders["tools.ozone.moderation.defs#moderationDetail"] = { decoder in
                do {
                    let decodedObject = try ToolsOzoneModerationDefs.ModerationDetail(from: decoder)
                    return .knownType(decodedObject)
                } catch {
                    LogManager.logError("Error decoding ToolsOzoneModerationDefs.ModerationDetail: \(error)")
                    return .decodeError("Error decoding ToolsOzoneModerationDefs.ModerationDetail: \(error)")
                }
            }
            
            decoders["tools.ozone.moderation.defs#blobView"] = { decoder in
                do {
                    let decodedObject = try ToolsOzoneModerationDefs.BlobView(from: decoder)
                    return .knownType(decodedObject)
                } catch {
                    LogManager.logError("Error decoding ToolsOzoneModerationDefs.BlobView: \(error)")
                    return .decodeError("Error decoding ToolsOzoneModerationDefs.BlobView: \(error)")
                }
            }
            
            decoders["tools.ozone.moderation.defs#imageDetails"] = { decoder in
                do {
                    let decodedObject = try ToolsOzoneModerationDefs.ImageDetails(from: decoder)
                    return .knownType(decodedObject)
                } catch {
                    LogManager.logError("Error decoding ToolsOzoneModerationDefs.ImageDetails: \(error)")
                    return .decodeError("Error decoding ToolsOzoneModerationDefs.ImageDetails: \(error)")
                }
            }
            
            decoders["tools.ozone.moderation.defs#videoDetails"] = { decoder in
                do {
                    let decodedObject = try ToolsOzoneModerationDefs.VideoDetails(from: decoder)
                    return .knownType(decodedObject)
                } catch {
                    LogManager.logError("Error decoding ToolsOzoneModerationDefs.VideoDetails: \(error)")
                    return .decodeError("Error decoding ToolsOzoneModerationDefs.VideoDetails: \(error)")
                }
            }
            
            decoders["app.bsky.embed.video"] = { decoder in
                do {
                    let decodedObject = try AppBskyEmbedVideo(from: decoder)
                    return .knownType(decodedObject)
                } catch {
                    LogManager.logError("Error decoding AppBskyEmbedVideo: \(error)")
                    return .decodeError("Error decoding AppBskyEmbedVideo: \(error)")
                }
            }
            
            decoders["app.bsky.embed.video#caption"] = { decoder in
                do {
                    let decodedObject = try AppBskyEmbedVideo.Caption(from: decoder)
                    return .knownType(decodedObject)
                } catch {
                    LogManager.logError("Error decoding AppBskyEmbedVideo.Caption: \(error)")
                    return .decodeError("Error decoding AppBskyEmbedVideo.Caption: \(error)")
                }
            }
            
            decoders["app.bsky.embed.video#view"] = { decoder in
                do {
                    let decodedObject = try AppBskyEmbedVideo.View(from: decoder)
                    return .knownType(decodedObject)
                } catch {
                    LogManager.logError("Error decoding AppBskyEmbedVideo.View: \(error)")
                    return .decodeError("Error decoding AppBskyEmbedVideo.View: \(error)")
                }
            }
            
            decoders["app.bsky.embed.record"] = { decoder in
                do {
                    let decodedObject = try AppBskyEmbedRecord(from: decoder)
                    return .knownType(decodedObject)
                } catch {
                    LogManager.logError("Error decoding AppBskyEmbedRecord: \(error)")
                    return .decodeError("Error decoding AppBskyEmbedRecord: \(error)")
                }
            }
            
            decoders["app.bsky.embed.record#view"] = { decoder in
                do {
                    let decodedObject = try AppBskyEmbedRecord.View(from: decoder)
                    return .knownType(decodedObject)
                } catch {
                    LogManager.logError("Error decoding AppBskyEmbedRecord.View: \(error)")
                    return .decodeError("Error decoding AppBskyEmbedRecord.View: \(error)")
                }
            }
            
            decoders["app.bsky.embed.record#viewRecord"] = { decoder in
                do {
                    let decodedObject = try AppBskyEmbedRecord.ViewRecord(from: decoder)
                    return .knownType(decodedObject)
                } catch {
                    LogManager.logError("Error decoding AppBskyEmbedRecord.ViewRecord: \(error)")
                    return .decodeError("Error decoding AppBskyEmbedRecord.ViewRecord: \(error)")
                }
            }
            
            decoders["app.bsky.embed.record#viewNotFound"] = { decoder in
                do {
                    let decodedObject = try AppBskyEmbedRecord.ViewNotFound(from: decoder)
                    return .knownType(decodedObject)
                } catch {
                    LogManager.logError("Error decoding AppBskyEmbedRecord.ViewNotFound: \(error)")
                    return .decodeError("Error decoding AppBskyEmbedRecord.ViewNotFound: \(error)")
                }
            }
            
            decoders["app.bsky.embed.record#viewBlocked"] = { decoder in
                do {
                    let decodedObject = try AppBskyEmbedRecord.ViewBlocked(from: decoder)
                    return .knownType(decodedObject)
                } catch {
                    LogManager.logError("Error decoding AppBskyEmbedRecord.ViewBlocked: \(error)")
                    return .decodeError("Error decoding AppBskyEmbedRecord.ViewBlocked: \(error)")
                }
            }
            
            decoders["app.bsky.embed.record#viewDetached"] = { decoder in
                do {
                    let decodedObject = try AppBskyEmbedRecord.ViewDetached(from: decoder)
                    return .knownType(decodedObject)
                } catch {
                    LogManager.logError("Error decoding AppBskyEmbedRecord.ViewDetached: \(error)")
                    return .decodeError("Error decoding AppBskyEmbedRecord.ViewDetached: \(error)")
                }
            }
            
            decoders["app.bsky.unspecced.getTaggedSuggestions#suggestion"] = { decoder in
                do {
                    let decodedObject = try AppBskyUnspeccedGetTaggedSuggestions.Suggestion(from: decoder)
                    return .knownType(decodedObject)
                } catch {
                    LogManager.logError("Error decoding AppBskyUnspeccedGetTaggedSuggestions.Suggestion: \(error)")
                    return .decodeError("Error decoding AppBskyUnspeccedGetTaggedSuggestions.Suggestion: \(error)")
                }
            }
            
            decoders["app.bsky.embed.images"] = { decoder in
                do {
                    let decodedObject = try AppBskyEmbedImages(from: decoder)
                    return .knownType(decodedObject)
                } catch {
                    LogManager.logError("Error decoding AppBskyEmbedImages: \(error)")
                    return .decodeError("Error decoding AppBskyEmbedImages: \(error)")
                }
            }
            
            decoders["app.bsky.embed.images#image"] = { decoder in
                do {
                    let decodedObject = try AppBskyEmbedImages.Image(from: decoder)
                    return .knownType(decodedObject)
                } catch {
                    LogManager.logError("Error decoding AppBskyEmbedImages.Image: \(error)")
                    return .decodeError("Error decoding AppBskyEmbedImages.Image: \(error)")
                }
            }
            
            decoders["app.bsky.embed.images#view"] = { decoder in
                do {
                    let decodedObject = try AppBskyEmbedImages.View(from: decoder)
                    return .knownType(decodedObject)
                } catch {
                    LogManager.logError("Error decoding AppBskyEmbedImages.View: \(error)")
                    return .decodeError("Error decoding AppBskyEmbedImages.View: \(error)")
                }
            }
            
            decoders["app.bsky.embed.images#viewImage"] = { decoder in
                do {
                    let decodedObject = try AppBskyEmbedImages.ViewImage(from: decoder)
                    return .knownType(decodedObject)
                } catch {
                    LogManager.logError("Error decoding AppBskyEmbedImages.ViewImage: \(error)")
                    return .decodeError("Error decoding AppBskyEmbedImages.ViewImage: \(error)")
                }
            }
            
            decoders["app.bsky.embed.external"] = { decoder in
                do {
                    let decodedObject = try AppBskyEmbedExternal(from: decoder)
                    return .knownType(decodedObject)
                } catch {
                    LogManager.logError("Error decoding AppBskyEmbedExternal: \(error)")
                    return .decodeError("Error decoding AppBskyEmbedExternal: \(error)")
                }
            }
            
            decoders["app.bsky.embed.external#external"] = { decoder in
                do {
                    let decodedObject = try AppBskyEmbedExternal.External(from: decoder)
                    return .knownType(decodedObject)
                } catch {
                    LogManager.logError("Error decoding AppBskyEmbedExternal.External: \(error)")
                    return .decodeError("Error decoding AppBskyEmbedExternal.External: \(error)")
                }
            }
            
            decoders["app.bsky.embed.external#view"] = { decoder in
                do {
                    let decodedObject = try AppBskyEmbedExternal.View(from: decoder)
                    return .knownType(decodedObject)
                } catch {
                    LogManager.logError("Error decoding AppBskyEmbedExternal.View: \(error)")
                    return .decodeError("Error decoding AppBskyEmbedExternal.View: \(error)")
                }
            }
            
            decoders["app.bsky.embed.external#viewExternal"] = { decoder in
                do {
                    let decodedObject = try AppBskyEmbedExternal.ViewExternal(from: decoder)
                    return .knownType(decodedObject)
                } catch {
                    LogManager.logError("Error decoding AppBskyEmbedExternal.ViewExternal: \(error)")
                    return .decodeError("Error decoding AppBskyEmbedExternal.ViewExternal: \(error)")
                }
            }
            
            decoders["app.bsky.graph.defs#listViewBasic"] = { decoder in
                do {
                    let decodedObject = try AppBskyGraphDefs.ListViewBasic(from: decoder)
                    return .knownType(decodedObject)
                } catch {
                    LogManager.logError("Error decoding AppBskyGraphDefs.ListViewBasic: \(error)")
                    return .decodeError("Error decoding AppBskyGraphDefs.ListViewBasic: \(error)")
                }
            }
            
            decoders["app.bsky.graph.defs#listView"] = { decoder in
                do {
                    let decodedObject = try AppBskyGraphDefs.ListView(from: decoder)
                    return .knownType(decodedObject)
                } catch {
                    LogManager.logError("Error decoding AppBskyGraphDefs.ListView: \(error)")
                    return .decodeError("Error decoding AppBskyGraphDefs.ListView: \(error)")
                }
            }
            
            decoders["app.bsky.graph.defs#listItemView"] = { decoder in
                do {
                    let decodedObject = try AppBskyGraphDefs.ListItemView(from: decoder)
                    return .knownType(decodedObject)
                } catch {
                    LogManager.logError("Error decoding AppBskyGraphDefs.ListItemView: \(error)")
                    return .decodeError("Error decoding AppBskyGraphDefs.ListItemView: \(error)")
                }
            }
            
            decoders["app.bsky.graph.defs#starterPackView"] = { decoder in
                do {
                    let decodedObject = try AppBskyGraphDefs.StarterPackView(from: decoder)
                    return .knownType(decodedObject)
                } catch {
                    LogManager.logError("Error decoding AppBskyGraphDefs.StarterPackView: \(error)")
                    return .decodeError("Error decoding AppBskyGraphDefs.StarterPackView: \(error)")
                }
            }
            
            decoders["app.bsky.graph.defs#starterPackViewBasic"] = { decoder in
                do {
                    let decodedObject = try AppBskyGraphDefs.StarterPackViewBasic(from: decoder)
                    return .knownType(decodedObject)
                } catch {
                    LogManager.logError("Error decoding AppBskyGraphDefs.StarterPackViewBasic: \(error)")
                    return .decodeError("Error decoding AppBskyGraphDefs.StarterPackViewBasic: \(error)")
                }
            }
            
            decoders["app.bsky.graph.defs#listViewerState"] = { decoder in
                do {
                    let decodedObject = try AppBskyGraphDefs.ListViewerState(from: decoder)
                    return .knownType(decodedObject)
                } catch {
                    LogManager.logError("Error decoding AppBskyGraphDefs.ListViewerState: \(error)")
                    return .decodeError("Error decoding AppBskyGraphDefs.ListViewerState: \(error)")
                }
            }
            
            decoders["app.bsky.graph.defs#notFoundActor"] = { decoder in
                do {
                    let decodedObject = try AppBskyGraphDefs.NotFoundActor(from: decoder)
                    return .knownType(decodedObject)
                } catch {
                    LogManager.logError("Error decoding AppBskyGraphDefs.NotFoundActor: \(error)")
                    return .decodeError("Error decoding AppBskyGraphDefs.NotFoundActor: \(error)")
                }
            }
            
            decoders["app.bsky.graph.defs#relationship"] = { decoder in
                do {
                    let decodedObject = try AppBskyGraphDefs.Relationship(from: decoder)
                    return .knownType(decodedObject)
                } catch {
                    LogManager.logError("Error decoding AppBskyGraphDefs.Relationship: \(error)")
                    return .decodeError("Error decoding AppBskyGraphDefs.Relationship: \(error)")
                }
            }
            
            decoders["app.bsky.graph.block"] = { decoder in
                do {
                    let decodedObject = try AppBskyGraphBlock(from: decoder)
                    return .knownType(decodedObject)
                } catch {
                    LogManager.logError("Error decoding AppBskyGraphBlock: \(error)")
                    return .decodeError("Error decoding AppBskyGraphBlock: \(error)")
                }
            }
            
            decoders["app.bsky.unspecced.defs#skeletonSearchPost"] = { decoder in
                do {
                    let decodedObject = try AppBskyUnspeccedDefs.SkeletonSearchPost(from: decoder)
                    return .knownType(decodedObject)
                } catch {
                    LogManager.logError("Error decoding AppBskyUnspeccedDefs.SkeletonSearchPost: \(error)")
                    return .decodeError("Error decoding AppBskyUnspeccedDefs.SkeletonSearchPost: \(error)")
                }
            }
            
            decoders["app.bsky.unspecced.defs#skeletonSearchActor"] = { decoder in
                do {
                    let decodedObject = try AppBskyUnspeccedDefs.SkeletonSearchActor(from: decoder)
                    return .knownType(decodedObject)
                } catch {
                    LogManager.logError("Error decoding AppBskyUnspeccedDefs.SkeletonSearchActor: \(error)")
                    return .decodeError("Error decoding AppBskyUnspeccedDefs.SkeletonSearchActor: \(error)")
                }
            }
            
            decoders["app.bsky.graph.follow"] = { decoder in
                do {
                    let decodedObject = try AppBskyGraphFollow(from: decoder)
                    return .knownType(decodedObject)
                } catch {
                    LogManager.logError("Error decoding AppBskyGraphFollow: \(error)")
                    return .decodeError("Error decoding AppBskyGraphFollow: \(error)")
                }
            }
            
            decoders["app.bsky.graph.starterpack"] = { decoder in
                do {
                    let decodedObject = try AppBskyGraphStarterpack(from: decoder)
                    return .knownType(decodedObject)
                } catch {
                    LogManager.logError("Error decoding AppBskyGraphStarterpack: \(error)")
                    return .decodeError("Error decoding AppBskyGraphStarterpack: \(error)")
                }
            }
            
            decoders["app.bsky.graph.starterpack#feedItem"] = { decoder in
                do {
                    let decodedObject = try AppBskyGraphStarterpack.FeedItem(from: decoder)
                    return .knownType(decodedObject)
                } catch {
                    LogManager.logError("Error decoding AppBskyGraphStarterpack.FeedItem: \(error)")
                    return .decodeError("Error decoding AppBskyGraphStarterpack.FeedItem: \(error)")
                }
            }
            
            decoders["app.bsky.graph.listblock"] = { decoder in
                do {
                    let decodedObject = try AppBskyGraphListblock(from: decoder)
                    return .knownType(decodedObject)
                } catch {
                    LogManager.logError("Error decoding AppBskyGraphListblock: \(error)")
                    return .decodeError("Error decoding AppBskyGraphListblock: \(error)")
                }
            }
            
            decoders["app.bsky.graph.listitem"] = { decoder in
                do {
                    let decodedObject = try AppBskyGraphListitem(from: decoder)
                    return .knownType(decodedObject)
                } catch {
                    LogManager.logError("Error decoding AppBskyGraphListitem: \(error)")
                    return .decodeError("Error decoding AppBskyGraphListitem: \(error)")
                }
            }
            
            decoders["app.bsky.graph.list"] = { decoder in
                do {
                    let decodedObject = try AppBskyGraphList(from: decoder)
                    return .knownType(decodedObject)
                } catch {
                    LogManager.logError("Error decoding AppBskyGraphList: \(error)")
                    return .decodeError("Error decoding AppBskyGraphList: \(error)")
                }
            }
            
            decoders["app.bsky.feed.threadgate"] = { decoder in
                do {
                    let decodedObject = try AppBskyFeedThreadgate(from: decoder)
                    return .knownType(decodedObject)
                } catch {
                    LogManager.logError("Error decoding AppBskyFeedThreadgate: \(error)")
                    return .decodeError("Error decoding AppBskyFeedThreadgate: \(error)")
                }
            }
            
            decoders["app.bsky.feed.threadgate#mentionRule"] = { decoder in
                do {
                    let decodedObject = try AppBskyFeedThreadgate.MentionRule(from: decoder)
                    return .knownType(decodedObject)
                } catch {
                    LogManager.logError("Error decoding AppBskyFeedThreadgate.MentionRule: \(error)")
                    return .decodeError("Error decoding AppBskyFeedThreadgate.MentionRule: \(error)")
                }
            }
            
            decoders["app.bsky.feed.threadgate#followingRule"] = { decoder in
                do {
                    let decodedObject = try AppBskyFeedThreadgate.FollowingRule(from: decoder)
                    return .knownType(decodedObject)
                } catch {
                    LogManager.logError("Error decoding AppBskyFeedThreadgate.FollowingRule: \(error)")
                    return .decodeError("Error decoding AppBskyFeedThreadgate.FollowingRule: \(error)")
                }
            }
            
            decoders["app.bsky.feed.threadgate#listRule"] = { decoder in
                do {
                    let decodedObject = try AppBskyFeedThreadgate.ListRule(from: decoder)
                    return .knownType(decodedObject)
                } catch {
                    LogManager.logError("Error decoding AppBskyFeedThreadgate.ListRule: \(error)")
                    return .decodeError("Error decoding AppBskyFeedThreadgate.ListRule: \(error)")
                }
            }
            
            decoders["app.bsky.feed.generator"] = { decoder in
                do {
                    let decodedObject = try AppBskyFeedGenerator(from: decoder)
                    return .knownType(decodedObject)
                } catch {
                    LogManager.logError("Error decoding AppBskyFeedGenerator: \(error)")
                    return .decodeError("Error decoding AppBskyFeedGenerator: \(error)")
                }
            }
            
            decoders["app.bsky.feed.repost"] = { decoder in
                do {
                    let decodedObject = try AppBskyFeedRepost(from: decoder)
                    return .knownType(decodedObject)
                } catch {
                    LogManager.logError("Error decoding AppBskyFeedRepost: \(error)")
                    return .decodeError("Error decoding AppBskyFeedRepost: \(error)")
                }
            }
            
            decoders["app.bsky.feed.defs#postView"] = { decoder in
                do {
                    let decodedObject = try AppBskyFeedDefs.PostView(from: decoder)
                    return .knownType(decodedObject)
                } catch {
                    LogManager.logError("Error decoding AppBskyFeedDefs.PostView: \(error)")
                    return .decodeError("Error decoding AppBskyFeedDefs.PostView: \(error)")
                }
            }
            
            decoders["app.bsky.feed.defs#viewerState"] = { decoder in
                do {
                    let decodedObject = try AppBskyFeedDefs.ViewerState(from: decoder)
                    return .knownType(decodedObject)
                } catch {
                    LogManager.logError("Error decoding AppBskyFeedDefs.ViewerState: \(error)")
                    return .decodeError("Error decoding AppBskyFeedDefs.ViewerState: \(error)")
                }
            }
            
            decoders["app.bsky.feed.defs#feedViewPost"] = { decoder in
                do {
                    let decodedObject = try AppBskyFeedDefs.FeedViewPost(from: decoder)
                    return .knownType(decodedObject)
                } catch {
                    LogManager.logError("Error decoding AppBskyFeedDefs.FeedViewPost: \(error)")
                    return .decodeError("Error decoding AppBskyFeedDefs.FeedViewPost: \(error)")
                }
            }
            
            decoders["app.bsky.feed.defs#replyRef"] = { decoder in
                do {
                    let decodedObject = try AppBskyFeedDefs.ReplyRef(from: decoder)
                    return .knownType(decodedObject)
                } catch {
                    LogManager.logError("Error decoding AppBskyFeedDefs.ReplyRef: \(error)")
                    return .decodeError("Error decoding AppBskyFeedDefs.ReplyRef: \(error)")
                }
            }
            
            decoders["app.bsky.feed.defs#reasonRepost"] = { decoder in
                do {
                    let decodedObject = try AppBskyFeedDefs.ReasonRepost(from: decoder)
                    return .knownType(decodedObject)
                } catch {
                    LogManager.logError("Error decoding AppBskyFeedDefs.ReasonRepost: \(error)")
                    return .decodeError("Error decoding AppBskyFeedDefs.ReasonRepost: \(error)")
                }
            }
            
            decoders["app.bsky.feed.defs#threadViewPost"] = { decoder in
                do {
                    let decodedObject = try AppBskyFeedDefs.ThreadViewPost(from: decoder)
                    return .knownType(decodedObject)
                } catch {
                    LogManager.logError("Error decoding AppBskyFeedDefs.ThreadViewPost: \(error)")
                    return .decodeError("Error decoding AppBskyFeedDefs.ThreadViewPost: \(error)")
                }
            }
            
            decoders["app.bsky.feed.defs#notFoundPost"] = { decoder in
                do {
                    let decodedObject = try AppBskyFeedDefs.NotFoundPost(from: decoder)
                    return .knownType(decodedObject)
                } catch {
                    LogManager.logError("Error decoding AppBskyFeedDefs.NotFoundPost: \(error)")
                    return .decodeError("Error decoding AppBskyFeedDefs.NotFoundPost: \(error)")
                }
            }
            
            decoders["app.bsky.feed.defs#blockedPost"] = { decoder in
                do {
                    let decodedObject = try AppBskyFeedDefs.BlockedPost(from: decoder)
                    return .knownType(decodedObject)
                } catch {
                    LogManager.logError("Error decoding AppBskyFeedDefs.BlockedPost: \(error)")
                    return .decodeError("Error decoding AppBskyFeedDefs.BlockedPost: \(error)")
                }
            }
            
            decoders["app.bsky.feed.defs#blockedAuthor"] = { decoder in
                do {
                    let decodedObject = try AppBskyFeedDefs.BlockedAuthor(from: decoder)
                    return .knownType(decodedObject)
                } catch {
                    LogManager.logError("Error decoding AppBskyFeedDefs.BlockedAuthor: \(error)")
                    return .decodeError("Error decoding AppBskyFeedDefs.BlockedAuthor: \(error)")
                }
            }
            
            decoders["app.bsky.feed.defs#generatorView"] = { decoder in
                do {
                    let decodedObject = try AppBskyFeedDefs.GeneratorView(from: decoder)
                    return .knownType(decodedObject)
                } catch {
                    LogManager.logError("Error decoding AppBskyFeedDefs.GeneratorView: \(error)")
                    return .decodeError("Error decoding AppBskyFeedDefs.GeneratorView: \(error)")
                }
            }
            
            decoders["app.bsky.feed.defs#generatorViewerState"] = { decoder in
                do {
                    let decodedObject = try AppBskyFeedDefs.GeneratorViewerState(from: decoder)
                    return .knownType(decodedObject)
                } catch {
                    LogManager.logError("Error decoding AppBskyFeedDefs.GeneratorViewerState: \(error)")
                    return .decodeError("Error decoding AppBskyFeedDefs.GeneratorViewerState: \(error)")
                }
            }
            
            decoders["app.bsky.feed.defs#skeletonFeedPost"] = { decoder in
                do {
                    let decodedObject = try AppBskyFeedDefs.SkeletonFeedPost(from: decoder)
                    return .knownType(decodedObject)
                } catch {
                    LogManager.logError("Error decoding AppBskyFeedDefs.SkeletonFeedPost: \(error)")
                    return .decodeError("Error decoding AppBskyFeedDefs.SkeletonFeedPost: \(error)")
                }
            }
            
            decoders["app.bsky.feed.defs#skeletonReasonRepost"] = { decoder in
                do {
                    let decodedObject = try AppBskyFeedDefs.SkeletonReasonRepost(from: decoder)
                    return .knownType(decodedObject)
                } catch {
                    LogManager.logError("Error decoding AppBskyFeedDefs.SkeletonReasonRepost: \(error)")
                    return .decodeError("Error decoding AppBskyFeedDefs.SkeletonReasonRepost: \(error)")
                }
            }
            
            decoders["app.bsky.feed.defs#threadgateView"] = { decoder in
                do {
                    let decodedObject = try AppBskyFeedDefs.ThreadgateView(from: decoder)
                    return .knownType(decodedObject)
                } catch {
                    LogManager.logError("Error decoding AppBskyFeedDefs.ThreadgateView: \(error)")
                    return .decodeError("Error decoding AppBskyFeedDefs.ThreadgateView: \(error)")
                }
            }
            
            decoders["app.bsky.feed.defs#interaction"] = { decoder in
                do {
                    let decodedObject = try AppBskyFeedDefs.Interaction(from: decoder)
                    return .knownType(decodedObject)
                } catch {
                    LogManager.logError("Error decoding AppBskyFeedDefs.Interaction: \(error)")
                    return .decodeError("Error decoding AppBskyFeedDefs.Interaction: \(error)")
                }
            }
            
            decoders["app.bsky.feed.describeFeedGenerator#feed"] = { decoder in
                do {
                    let decodedObject = try AppBskyFeedDescribeFeedGenerator.Feed(from: decoder)
                    return .knownType(decodedObject)
                } catch {
                    LogManager.logError("Error decoding AppBskyFeedDescribeFeedGenerator.Feed: \(error)")
                    return .decodeError("Error decoding AppBskyFeedDescribeFeedGenerator.Feed: \(error)")
                }
            }
            
            decoders["app.bsky.feed.describeFeedGenerator#links"] = { decoder in
                do {
                    let decodedObject = try AppBskyFeedDescribeFeedGenerator.Links(from: decoder)
                    return .knownType(decodedObject)
                } catch {
                    LogManager.logError("Error decoding AppBskyFeedDescribeFeedGenerator.Links: \(error)")
                    return .decodeError("Error decoding AppBskyFeedDescribeFeedGenerator.Links: \(error)")
                }
            }
            
            decoders["app.bsky.feed.like"] = { decoder in
                do {
                    let decodedObject = try AppBskyFeedLike(from: decoder)
                    return .knownType(decodedObject)
                } catch {
                    LogManager.logError("Error decoding AppBskyFeedLike: \(error)")
                    return .decodeError("Error decoding AppBskyFeedLike: \(error)")
                }
            }
            
            decoders["app.bsky.feed.postgate"] = { decoder in
                do {
                    let decodedObject = try AppBskyFeedPostgate(from: decoder)
                    return .knownType(decodedObject)
                } catch {
                    LogManager.logError("Error decoding AppBskyFeedPostgate: \(error)")
                    return .decodeError("Error decoding AppBskyFeedPostgate: \(error)")
                }
            }
            
            decoders["app.bsky.feed.postgate#disableRule"] = { decoder in
                do {
                    let decodedObject = try AppBskyFeedPostgate.DisableRule(from: decoder)
                    return .knownType(decodedObject)
                } catch {
                    LogManager.logError("Error decoding AppBskyFeedPostgate.DisableRule: \(error)")
                    return .decodeError("Error decoding AppBskyFeedPostgate.DisableRule: \(error)")
                }
            }
            
            decoders["app.bsky.feed.getLikes#like"] = { decoder in
                do {
                    let decodedObject = try AppBskyFeedGetLikes.Like(from: decoder)
                    return .knownType(decodedObject)
                } catch {
                    LogManager.logError("Error decoding AppBskyFeedGetLikes.Like: \(error)")
                    return .decodeError("Error decoding AppBskyFeedGetLikes.Like: \(error)")
                }
            }
            
            decoders["app.bsky.richtext.facet"] = { decoder in
                do {
                    let decodedObject = try AppBskyRichtextFacet(from: decoder)
                    return .knownType(decodedObject)
                } catch {
                    LogManager.logError("Error decoding AppBskyRichtextFacet: \(error)")
                    return .decodeError("Error decoding AppBskyRichtextFacet: \(error)")
                }
            }
            
            decoders["app.bsky.richtext.facet#mention"] = { decoder in
                do {
                    let decodedObject = try AppBskyRichtextFacet.Mention(from: decoder)
                    return .knownType(decodedObject)
                } catch {
                    LogManager.logError("Error decoding AppBskyRichtextFacet.Mention: \(error)")
                    return .decodeError("Error decoding AppBskyRichtextFacet.Mention: \(error)")
                }
            }
            
            decoders["app.bsky.richtext.facet#link"] = { decoder in
                do {
                    let decodedObject = try AppBskyRichtextFacet.Link(from: decoder)
                    return .knownType(decodedObject)
                } catch {
                    LogManager.logError("Error decoding AppBskyRichtextFacet.Link: \(error)")
                    return .decodeError("Error decoding AppBskyRichtextFacet.Link: \(error)")
                }
            }
            
            decoders["app.bsky.richtext.facet#tag"] = { decoder in
                do {
                    let decodedObject = try AppBskyRichtextFacet.Tag(from: decoder)
                    return .knownType(decodedObject)
                } catch {
                    LogManager.logError("Error decoding AppBskyRichtextFacet.Tag: \(error)")
                    return .decodeError("Error decoding AppBskyRichtextFacet.Tag: \(error)")
                }
            }
            
            decoders["app.bsky.richtext.facet#byteSlice"] = { decoder in
                do {
                    let decodedObject = try AppBskyRichtextFacet.ByteSlice(from: decoder)
                    return .knownType(decodedObject)
                } catch {
                    LogManager.logError("Error decoding AppBskyRichtextFacet.ByteSlice: \(error)")
                    return .decodeError("Error decoding AppBskyRichtextFacet.ByteSlice: \(error)")
                }
            }
            
            decoders["app.bsky.actor.defs#profileViewBasic"] = { decoder in
                do {
                    let decodedObject = try AppBskyActorDefs.ProfileViewBasic(from: decoder)
                    return .knownType(decodedObject)
                } catch {
                    LogManager.logError("Error decoding AppBskyActorDefs.ProfileViewBasic: \(error)")
                    return .decodeError("Error decoding AppBskyActorDefs.ProfileViewBasic: \(error)")
                }
            }
            
            decoders["app.bsky.actor.defs#profileView"] = { decoder in
                do {
                    let decodedObject = try AppBskyActorDefs.ProfileView(from: decoder)
                    return .knownType(decodedObject)
                } catch {
                    LogManager.logError("Error decoding AppBskyActorDefs.ProfileView: \(error)")
                    return .decodeError("Error decoding AppBskyActorDefs.ProfileView: \(error)")
                }
            }
            
            decoders["app.bsky.actor.defs#profileViewDetailed"] = { decoder in
                do {
                    let decodedObject = try AppBskyActorDefs.ProfileViewDetailed(from: decoder)
                    return .knownType(decodedObject)
                } catch {
                    LogManager.logError("Error decoding AppBskyActorDefs.ProfileViewDetailed: \(error)")
                    return .decodeError("Error decoding AppBskyActorDefs.ProfileViewDetailed: \(error)")
                }
            }
            
            decoders["app.bsky.actor.defs#profileAssociated"] = { decoder in
                do {
                    let decodedObject = try AppBskyActorDefs.ProfileAssociated(from: decoder)
                    return .knownType(decodedObject)
                } catch {
                    LogManager.logError("Error decoding AppBskyActorDefs.ProfileAssociated: \(error)")
                    return .decodeError("Error decoding AppBskyActorDefs.ProfileAssociated: \(error)")
                }
            }
            
            decoders["app.bsky.actor.defs#profileAssociatedChat"] = { decoder in
                do {
                    let decodedObject = try AppBskyActorDefs.ProfileAssociatedChat(from: decoder)
                    return .knownType(decodedObject)
                } catch {
                    LogManager.logError("Error decoding AppBskyActorDefs.ProfileAssociatedChat: \(error)")
                    return .decodeError("Error decoding AppBskyActorDefs.ProfileAssociatedChat: \(error)")
                }
            }
            
            decoders["app.bsky.actor.defs#viewerState"] = { decoder in
                do {
                    let decodedObject = try AppBskyActorDefs.ViewerState(from: decoder)
                    return .knownType(decodedObject)
                } catch {
                    LogManager.logError("Error decoding AppBskyActorDefs.ViewerState: \(error)")
                    return .decodeError("Error decoding AppBskyActorDefs.ViewerState: \(error)")
                }
            }
            
            decoders["app.bsky.actor.defs#knownFollowers"] = { decoder in
                do {
                    let decodedObject = try AppBskyActorDefs.KnownFollowers(from: decoder)
                    return .knownType(decodedObject)
                } catch {
                    LogManager.logError("Error decoding AppBskyActorDefs.KnownFollowers: \(error)")
                    return .decodeError("Error decoding AppBskyActorDefs.KnownFollowers: \(error)")
                }
            }
            
            decoders["app.bsky.actor.defs#preferences"] = { decoder in
                do {
                    let decodedObject = try AppBskyActorDefs.Preferences(from: decoder)
                    return .knownType(decodedObject)
                } catch {
                    LogManager.logError("Error decoding AppBskyActorDefs.Preferences: \(error)")
                    return .decodeError("Error decoding AppBskyActorDefs.Preferences: \(error)")
                }
            }
            
            decoders["app.bsky.actor.defs#adultContentPref"] = { decoder in
                do {
                    let decodedObject = try AppBskyActorDefs.AdultContentPref(from: decoder)
                    return .knownType(decodedObject)
                } catch {
                    LogManager.logError("Error decoding AppBskyActorDefs.AdultContentPref: \(error)")
                    return .decodeError("Error decoding AppBskyActorDefs.AdultContentPref: \(error)")
                }
            }
            
            decoders["app.bsky.actor.defs#contentLabelPref"] = { decoder in
                do {
                    let decodedObject = try AppBskyActorDefs.ContentLabelPref(from: decoder)
                    return .knownType(decodedObject)
                } catch {
                    LogManager.logError("Error decoding AppBskyActorDefs.ContentLabelPref: \(error)")
                    return .decodeError("Error decoding AppBskyActorDefs.ContentLabelPref: \(error)")
                }
            }
            
            decoders["app.bsky.actor.defs#savedFeed"] = { decoder in
                do {
                    let decodedObject = try AppBskyActorDefs.SavedFeed(from: decoder)
                    return .knownType(decodedObject)
                } catch {
                    LogManager.logError("Error decoding AppBskyActorDefs.SavedFeed: \(error)")
                    return .decodeError("Error decoding AppBskyActorDefs.SavedFeed: \(error)")
                }
            }
            
            decoders["app.bsky.actor.defs#savedFeedsPrefV2"] = { decoder in
                do {
                    let decodedObject = try AppBskyActorDefs.SavedFeedsPrefV2(from: decoder)
                    return .knownType(decodedObject)
                } catch {
                    LogManager.logError("Error decoding AppBskyActorDefs.SavedFeedsPrefV2: \(error)")
                    return .decodeError("Error decoding AppBskyActorDefs.SavedFeedsPrefV2: \(error)")
                }
            }
            
            decoders["app.bsky.actor.defs#savedFeedsPref"] = { decoder in
                do {
                    let decodedObject = try AppBskyActorDefs.SavedFeedsPref(from: decoder)
                    return .knownType(decodedObject)
                } catch {
                    LogManager.logError("Error decoding AppBskyActorDefs.SavedFeedsPref: \(error)")
                    return .decodeError("Error decoding AppBskyActorDefs.SavedFeedsPref: \(error)")
                }
            }
            
            decoders["app.bsky.actor.defs#personalDetailsPref"] = { decoder in
                do {
                    let decodedObject = try AppBskyActorDefs.PersonalDetailsPref(from: decoder)
                    return .knownType(decodedObject)
                } catch {
                    LogManager.logError("Error decoding AppBskyActorDefs.PersonalDetailsPref: \(error)")
                    return .decodeError("Error decoding AppBskyActorDefs.PersonalDetailsPref: \(error)")
                }
            }
            
            decoders["app.bsky.actor.defs#feedViewPref"] = { decoder in
                do {
                    let decodedObject = try AppBskyActorDefs.FeedViewPref(from: decoder)
                    return .knownType(decodedObject)
                } catch {
                    LogManager.logError("Error decoding AppBskyActorDefs.FeedViewPref: \(error)")
                    return .decodeError("Error decoding AppBskyActorDefs.FeedViewPref: \(error)")
                }
            }
            
            decoders["app.bsky.actor.defs#threadViewPref"] = { decoder in
                do {
                    let decodedObject = try AppBskyActorDefs.ThreadViewPref(from: decoder)
                    return .knownType(decodedObject)
                } catch {
                    LogManager.logError("Error decoding AppBskyActorDefs.ThreadViewPref: \(error)")
                    return .decodeError("Error decoding AppBskyActorDefs.ThreadViewPref: \(error)")
                }
            }
            
            decoders["app.bsky.actor.defs#interestsPref"] = { decoder in
                do {
                    let decodedObject = try AppBskyActorDefs.InterestsPref(from: decoder)
                    return .knownType(decodedObject)
                } catch {
                    LogManager.logError("Error decoding AppBskyActorDefs.InterestsPref: \(error)")
                    return .decodeError("Error decoding AppBskyActorDefs.InterestsPref: \(error)")
                }
            }
            
            decoders["app.bsky.actor.defs#mutedWord"] = { decoder in
                do {
                    let decodedObject = try AppBskyActorDefs.MutedWord(from: decoder)
                    return .knownType(decodedObject)
                } catch {
                    LogManager.logError("Error decoding AppBskyActorDefs.MutedWord: \(error)")
                    return .decodeError("Error decoding AppBskyActorDefs.MutedWord: \(error)")
                }
            }
            
            decoders["app.bsky.actor.defs#mutedWordsPref"] = { decoder in
                do {
                    let decodedObject = try AppBskyActorDefs.MutedWordsPref(from: decoder)
                    return .knownType(decodedObject)
                } catch {
                    LogManager.logError("Error decoding AppBskyActorDefs.MutedWordsPref: \(error)")
                    return .decodeError("Error decoding AppBskyActorDefs.MutedWordsPref: \(error)")
                }
            }
            
            decoders["app.bsky.actor.defs#hiddenPostsPref"] = { decoder in
                do {
                    let decodedObject = try AppBskyActorDefs.HiddenPostsPref(from: decoder)
                    return .knownType(decodedObject)
                } catch {
                    LogManager.logError("Error decoding AppBskyActorDefs.HiddenPostsPref: \(error)")
                    return .decodeError("Error decoding AppBskyActorDefs.HiddenPostsPref: \(error)")
                }
            }
            
            decoders["app.bsky.actor.defs#labelersPref"] = { decoder in
                do {
                    let decodedObject = try AppBskyActorDefs.LabelersPref(from: decoder)
                    return .knownType(decodedObject)
                } catch {
                    LogManager.logError("Error decoding AppBskyActorDefs.LabelersPref: \(error)")
                    return .decodeError("Error decoding AppBskyActorDefs.LabelersPref: \(error)")
                }
            }
            
            decoders["app.bsky.actor.defs#labelerPrefItem"] = { decoder in
                do {
                    let decodedObject = try AppBskyActorDefs.LabelerPrefItem(from: decoder)
                    return .knownType(decodedObject)
                } catch {
                    LogManager.logError("Error decoding AppBskyActorDefs.LabelerPrefItem: \(error)")
                    return .decodeError("Error decoding AppBskyActorDefs.LabelerPrefItem: \(error)")
                }
            }
            
            decoders["app.bsky.actor.defs#bskyAppStatePref"] = { decoder in
                do {
                    let decodedObject = try AppBskyActorDefs.BskyAppStatePref(from: decoder)
                    return .knownType(decodedObject)
                } catch {
                    LogManager.logError("Error decoding AppBskyActorDefs.BskyAppStatePref: \(error)")
                    return .decodeError("Error decoding AppBskyActorDefs.BskyAppStatePref: \(error)")
                }
            }
            
            decoders["app.bsky.actor.defs#bskyAppProgressGuide"] = { decoder in
                do {
                    let decodedObject = try AppBskyActorDefs.BskyAppProgressGuide(from: decoder)
                    return .knownType(decodedObject)
                } catch {
                    LogManager.logError("Error decoding AppBskyActorDefs.BskyAppProgressGuide: \(error)")
                    return .decodeError("Error decoding AppBskyActorDefs.BskyAppProgressGuide: \(error)")
                }
            }
<<<<<<< HEAD
            
=======

            decoders["app.bsky.actor.profile"] = { decoder in
                do {
                    let decodedObject = try AppBskyActorProfile(from: decoder)
                    return .knownType(decodedObject)
                } catch {
                    LogManager.logError("Error decoding AppBskyActorProfile: \(error)")
                    return .decodeError("Error decoding AppBskyActorProfile: \(error)")
                }
            }

>>>>>>> d538bb4f
            decoders["app.bsky.labeler.defs#labelerView"] = { decoder in
                do {
                    let decodedObject = try AppBskyLabelerDefs.LabelerView(from: decoder)
                    return .knownType(decodedObject)
                } catch {
                    LogManager.logError("Error decoding AppBskyLabelerDefs.LabelerView: \(error)")
                    return .decodeError("Error decoding AppBskyLabelerDefs.LabelerView: \(error)")
                }
            }
            
            decoders["app.bsky.labeler.defs#labelerViewDetailed"] = { decoder in
                do {
                    let decodedObject = try AppBskyLabelerDefs.LabelerViewDetailed(from: decoder)
                    return .knownType(decodedObject)
                } catch {
                    LogManager.logError("Error decoding AppBskyLabelerDefs.LabelerViewDetailed: \(error)")
                    return .decodeError("Error decoding AppBskyLabelerDefs.LabelerViewDetailed: \(error)")
                }
            }
            
            decoders["app.bsky.labeler.defs#labelerViewerState"] = { decoder in
                do {
                    let decodedObject = try AppBskyLabelerDefs.LabelerViewerState(from: decoder)
                    return .knownType(decodedObject)
                } catch {
                    LogManager.logError("Error decoding AppBskyLabelerDefs.LabelerViewerState: \(error)")
                    return .decodeError("Error decoding AppBskyLabelerDefs.LabelerViewerState: \(error)")
                }
            }
            
            decoders["app.bsky.labeler.defs#labelerPolicies"] = { decoder in
                do {
                    let decodedObject = try AppBskyLabelerDefs.LabelerPolicies(from: decoder)
                    return .knownType(decodedObject)
                } catch {
                    LogManager.logError("Error decoding AppBskyLabelerDefs.LabelerPolicies: \(error)")
                    return .decodeError("Error decoding AppBskyLabelerDefs.LabelerPolicies: \(error)")
                }
            }
<<<<<<< HEAD
            
            decoders["app.bsky.feed.post"] = { decoder in
                do {
                    let decodedObject = try AppBskyFeedPost(from: decoder)
                    return .knownType(decodedObject)
                } catch {
                    LogManager.logError("Error decoding AppBskyFeedPost: \(error)")
                    return .decodeError("Error decoding AppBskyFeedPost: \(error)")
                }
            }
            
            decoders["app.bsky.feed.post#replyRef"] = { decoder in
                do {
                    let decodedObject = try AppBskyFeedPost.ReplyRef(from: decoder)
                    return .knownType(decodedObject)
                } catch {
                    LogManager.logError("Error decoding AppBskyFeedPost.ReplyRef: \(error)")
                    return .decodeError("Error decoding AppBskyFeedPost.ReplyRef: \(error)")
                }
            }
            
            decoders["app.bsky.feed.post#entity"] = { decoder in
                do {
                    let decodedObject = try AppBskyFeedPost.Entity(from: decoder)
                    return .knownType(decodedObject)
                } catch {
                    LogManager.logError("Error decoding AppBskyFeedPost.Entity: \(error)")
                    return .decodeError("Error decoding AppBskyFeedPost.Entity: \(error)")
                }
            }
            
            decoders["app.bsky.feed.post#textSlice"] = { decoder in
                do {
                    let decodedObject = try AppBskyFeedPost.TextSlice(from: decoder)
                    return .knownType(decodedObject)
                } catch {
                    LogManager.logError("Error decoding AppBskyFeedPost.TextSlice: \(error)")
                    return .decodeError("Error decoding AppBskyFeedPost.TextSlice: \(error)")
                }
            }
            
            decoders["chat.bsky.moderation.getActorMetadata#metadata"] = { decoder in
                do {
                    let decodedObject = try ChatBskyModerationGetActorMetadata.Metadata(from: decoder)
                    return .knownType(decodedObject)
                } catch {
                    LogManager.logError("Error decoding ChatBskyModerationGetActorMetadata.Metadata: \(error)")
                    return .decodeError("Error decoding ChatBskyModerationGetActorMetadata.Metadata: \(error)")
                }
            }
            
=======

            decoders["app.bsky.labeler.service"] = { decoder in
                do {
                    let decodedObject = try AppBskyLabelerService(from: decoder)
                    return .knownType(decodedObject)
                } catch {
                    LogManager.logError("Error decoding AppBskyLabelerService: \(error)")
                    return .decodeError("Error decoding AppBskyLabelerService: \(error)")
                }
            }

>>>>>>> d538bb4f
            decoders["chat.bsky.convo.defs#messageRef"] = { decoder in
                do {
                    let decodedObject = try ChatBskyConvoDefs.MessageRef(from: decoder)
                    return .knownType(decodedObject)
                } catch {
                    LogManager.logError("Error decoding ChatBskyConvoDefs.MessageRef: \(error)")
                    return .decodeError("Error decoding ChatBskyConvoDefs.MessageRef: \(error)")
                }
            }
            
            decoders["chat.bsky.convo.defs#messageInput"] = { decoder in
                do {
                    let decodedObject = try ChatBskyConvoDefs.MessageInput(from: decoder)
                    return .knownType(decodedObject)
                } catch {
                    LogManager.logError("Error decoding ChatBskyConvoDefs.MessageInput: \(error)")
                    return .decodeError("Error decoding ChatBskyConvoDefs.MessageInput: \(error)")
                }
            }
            
            decoders["chat.bsky.convo.defs#messageView"] = { decoder in
                do {
                    let decodedObject = try ChatBskyConvoDefs.MessageView(from: decoder)
                    return .knownType(decodedObject)
                } catch {
                    LogManager.logError("Error decoding ChatBskyConvoDefs.MessageView: \(error)")
                    return .decodeError("Error decoding ChatBskyConvoDefs.MessageView: \(error)")
                }
            }
            
            decoders["chat.bsky.convo.defs#deletedMessageView"] = { decoder in
                do {
                    let decodedObject = try ChatBskyConvoDefs.DeletedMessageView(from: decoder)
                    return .knownType(decodedObject)
                } catch {
                    LogManager.logError("Error decoding ChatBskyConvoDefs.DeletedMessageView: \(error)")
                    return .decodeError("Error decoding ChatBskyConvoDefs.DeletedMessageView: \(error)")
                }
            }
            
            decoders["chat.bsky.convo.defs#messageViewSender"] = { decoder in
                do {
                    let decodedObject = try ChatBskyConvoDefs.MessageViewSender(from: decoder)
                    return .knownType(decodedObject)
                } catch {
                    LogManager.logError("Error decoding ChatBskyConvoDefs.MessageViewSender: \(error)")
                    return .decodeError("Error decoding ChatBskyConvoDefs.MessageViewSender: \(error)")
                }
            }
            
            decoders["chat.bsky.convo.defs#convoView"] = { decoder in
                do {
                    let decodedObject = try ChatBskyConvoDefs.ConvoView(from: decoder)
                    return .knownType(decodedObject)
                } catch {
                    LogManager.logError("Error decoding ChatBskyConvoDefs.ConvoView: \(error)")
                    return .decodeError("Error decoding ChatBskyConvoDefs.ConvoView: \(error)")
                }
            }
            
            decoders["chat.bsky.convo.defs#logBeginConvo"] = { decoder in
                do {
                    let decodedObject = try ChatBskyConvoDefs.LogBeginConvo(from: decoder)
                    return .knownType(decodedObject)
                } catch {
                    LogManager.logError("Error decoding ChatBskyConvoDefs.LogBeginConvo: \(error)")
                    return .decodeError("Error decoding ChatBskyConvoDefs.LogBeginConvo: \(error)")
                }
            }
            
            decoders["chat.bsky.convo.defs#logLeaveConvo"] = { decoder in
                do {
                    let decodedObject = try ChatBskyConvoDefs.LogLeaveConvo(from: decoder)
                    return .knownType(decodedObject)
                } catch {
                    LogManager.logError("Error decoding ChatBskyConvoDefs.LogLeaveConvo: \(error)")
                    return .decodeError("Error decoding ChatBskyConvoDefs.LogLeaveConvo: \(error)")
                }
            }
            
            decoders["chat.bsky.convo.defs#logCreateMessage"] = { decoder in
                do {
                    let decodedObject = try ChatBskyConvoDefs.LogCreateMessage(from: decoder)
                    return .knownType(decodedObject)
                } catch {
                    LogManager.logError("Error decoding ChatBskyConvoDefs.LogCreateMessage: \(error)")
                    return .decodeError("Error decoding ChatBskyConvoDefs.LogCreateMessage: \(error)")
                }
            }
            
            decoders["chat.bsky.convo.defs#logDeleteMessage"] = { decoder in
                do {
                    let decodedObject = try ChatBskyConvoDefs.LogDeleteMessage(from: decoder)
                    return .knownType(decodedObject)
                } catch {
                    LogManager.logError("Error decoding ChatBskyConvoDefs.LogDeleteMessage: \(error)")
                    return .decodeError("Error decoding ChatBskyConvoDefs.LogDeleteMessage: \(error)")
                }
            }
            
            decoders["app.bsky.actor.profile"] = { decoder in
                do {
                    let decodedObject = try AppBskyActorProfile(from: decoder)
                    return .knownType(decodedObject)
                } catch {
                    LogManager.logError("Error decoding AppBskyActorProfile: \(error)")
                    return .decodeError("Error decoding AppBskyActorProfile: \(error)")
                }
            }
            
            decoders["chat.bsky.actor.defs#profileViewBasic"] = { decoder in
                do {
                    let decodedObject = try ChatBskyActorDefs.ProfileViewBasic(from: decoder)
                    return .knownType(decodedObject)
                } catch {
                    LogManager.logError("Error decoding ChatBskyActorDefs.ProfileViewBasic: \(error)")
                    return .decodeError("Error decoding ChatBskyActorDefs.ProfileViewBasic: \(error)")
                }
            }
            
            decoders["app.bsky.labeler.service"] = { decoder in
                do {
                    let decodedObject = try AppBskyLabelerService(from: decoder)
                    return .knownType(decodedObject)
                } catch {
                    LogManager.logError("Error decoding AppBskyLabelerService: \(error)")
                    return .decodeError("Error decoding AppBskyLabelerService: \(error)")
                }
            }
            
            decoders["chat.bsky.actor.declaration"] = { decoder in
                do {
                    let decodedObject = try ChatBskyActorDeclaration(from: decoder)
                    return .knownType(decodedObject)
                } catch {
                    LogManager.logError("Error decoding ChatBskyActorDeclaration: \(error)")
                    return .decodeError("Error decoding ChatBskyActorDeclaration: \(error)")
                }
            }
            
            decoders["com.atproto.admin.defs#statusAttr"] = { decoder in
                do {
                    let decodedObject = try ComAtprotoAdminDefs.StatusAttr(from: decoder)
                    return .knownType(decodedObject)
                } catch {
                    LogManager.logError("Error decoding ComAtprotoAdminDefs.StatusAttr: \(error)")
                    return .decodeError("Error decoding ComAtprotoAdminDefs.StatusAttr: \(error)")
                }
            }
            
            decoders["com.atproto.admin.defs#accountView"] = { decoder in
                do {
                    let decodedObject = try ComAtprotoAdminDefs.AccountView(from: decoder)
                    return .knownType(decodedObject)
                } catch {
                    LogManager.logError("Error decoding ComAtprotoAdminDefs.AccountView: \(error)")
                    return .decodeError("Error decoding ComAtprotoAdminDefs.AccountView: \(error)")
                }
            }
            
            decoders["com.atproto.admin.defs#repoRef"] = { decoder in
                do {
                    let decodedObject = try ComAtprotoAdminDefs.RepoRef(from: decoder)
                    return .knownType(decodedObject)
                } catch {
                    LogManager.logError("Error decoding ComAtprotoAdminDefs.RepoRef: \(error)")
                    return .decodeError("Error decoding ComAtprotoAdminDefs.RepoRef: \(error)")
                }
            }
            
            decoders["com.atproto.admin.defs#repoBlobRef"] = { decoder in
                do {
                    let decodedObject = try ComAtprotoAdminDefs.RepoBlobRef(from: decoder)
                    return .knownType(decodedObject)
                } catch {
                    LogManager.logError("Error decoding ComAtprotoAdminDefs.RepoBlobRef: \(error)")
                    return .decodeError("Error decoding ComAtprotoAdminDefs.RepoBlobRef: \(error)")
                }
            }
            
            decoders["chat.bsky.convo.sendMessageBatch#batchItem"] = { decoder in
                do {
                    let decodedObject = try ChatBskyConvoSendMessageBatch.BatchItem(from: decoder)
                    return .knownType(decodedObject)
                } catch {
                    LogManager.logError("Error decoding ChatBskyConvoSendMessageBatch.BatchItem: \(error)")
                    return .decodeError("Error decoding ChatBskyConvoSendMessageBatch.BatchItem: \(error)")
                }
            }
            
            decoders["com.atproto.server.listAppPasswords#appPassword"] = { decoder in
                do {
                    let decodedObject = try ComAtprotoServerListAppPasswords.AppPassword(from: decoder)
                    return .knownType(decodedObject)
                } catch {
                    LogManager.logError("Error decoding ComAtprotoServerListAppPasswords.AppPassword: \(error)")
                    return .decodeError("Error decoding ComAtprotoServerListAppPasswords.AppPassword: \(error)")
                }
            }
            
            decoders["com.atproto.label.defs#label"] = { decoder in
                do {
                    let decodedObject = try ComAtprotoLabelDefs.Label(from: decoder)
                    return .knownType(decodedObject)
                } catch {
                    LogManager.logError("Error decoding ComAtprotoLabelDefs.Label: \(error)")
                    return .decodeError("Error decoding ComAtprotoLabelDefs.Label: \(error)")
                }
            }
            
            decoders["com.atproto.label.defs#selfLabels"] = { decoder in
                do {
                    let decodedObject = try ComAtprotoLabelDefs.SelfLabels(from: decoder)
                    return .knownType(decodedObject)
                } catch {
                    LogManager.logError("Error decoding ComAtprotoLabelDefs.SelfLabels: \(error)")
                    return .decodeError("Error decoding ComAtprotoLabelDefs.SelfLabels: \(error)")
                }
            }
            
            decoders["com.atproto.label.defs#selfLabel"] = { decoder in
                do {
                    let decodedObject = try ComAtprotoLabelDefs.SelfLabel(from: decoder)
                    return .knownType(decodedObject)
                } catch {
                    LogManager.logError("Error decoding ComAtprotoLabelDefs.SelfLabel: \(error)")
                    return .decodeError("Error decoding ComAtprotoLabelDefs.SelfLabel: \(error)")
                }
            }
            
            decoders["com.atproto.label.defs#labelValueDefinition"] = { decoder in
                do {
                    let decodedObject = try ComAtprotoLabelDefs.LabelValueDefinition(from: decoder)
                    return .knownType(decodedObject)
                } catch {
                    LogManager.logError("Error decoding ComAtprotoLabelDefs.LabelValueDefinition: \(error)")
                    return .decodeError("Error decoding ComAtprotoLabelDefs.LabelValueDefinition: \(error)")
                }
            }
            
            decoders["com.atproto.label.defs#labelValueDefinitionStrings"] = { decoder in
                do {
                    let decodedObject = try ComAtprotoLabelDefs.LabelValueDefinitionStrings(from: decoder)
                    return .knownType(decodedObject)
                } catch {
                    LogManager.logError("Error decoding ComAtprotoLabelDefs.LabelValueDefinitionStrings: \(error)")
                    return .decodeError("Error decoding ComAtprotoLabelDefs.LabelValueDefinitionStrings: \(error)")
                }
            }
            
            decoders["com.atproto.server.describeServer#links"] = { decoder in
                do {
                    let decodedObject = try ComAtprotoServerDescribeServer.Links(from: decoder)
                    return .knownType(decodedObject)
                } catch {
                    LogManager.logError("Error decoding ComAtprotoServerDescribeServer.Links: \(error)")
                    return .decodeError("Error decoding ComAtprotoServerDescribeServer.Links: \(error)")
                }
            }
            
            decoders["com.atproto.server.describeServer#contact"] = { decoder in
                do {
                    let decodedObject = try ComAtprotoServerDescribeServer.Contact(from: decoder)
                    return .knownType(decodedObject)
                } catch {
                    LogManager.logError("Error decoding ComAtprotoServerDescribeServer.Contact: \(error)")
                    return .decodeError("Error decoding ComAtprotoServerDescribeServer.Contact: \(error)")
                }
            }
            
            decoders["com.atproto.server.createAppPassword#appPassword"] = { decoder in
                do {
                    let decodedObject = try ComAtprotoServerCreateAppPassword.AppPassword(from: decoder)
                    return .knownType(decodedObject)
                } catch {
                    LogManager.logError("Error decoding ComAtprotoServerCreateAppPassword.AppPassword: \(error)")
                    return .decodeError("Error decoding ComAtprotoServerCreateAppPassword.AppPassword: \(error)")
                }
            }
            
            decoders["com.atproto.server.createInviteCodes#accountCodes"] = { decoder in
                do {
                    let decodedObject = try ComAtprotoServerCreateInviteCodes.AccountCodes(from: decoder)
                    return .knownType(decodedObject)
                } catch {
                    LogManager.logError("Error decoding ComAtprotoServerCreateInviteCodes.AccountCodes: \(error)")
                    return .decodeError("Error decoding ComAtprotoServerCreateInviteCodes.AccountCodes: \(error)")
                }
            }
            
            decoders["com.atproto.server.defs#inviteCode"] = { decoder in
                do {
                    let decodedObject = try ComAtprotoServerDefs.InviteCode(from: decoder)
                    return .knownType(decodedObject)
                } catch {
                    LogManager.logError("Error decoding ComAtprotoServerDefs.InviteCode: \(error)")
                    return .decodeError("Error decoding ComAtprotoServerDefs.InviteCode: \(error)")
                }
            }
            
            decoders["com.atproto.server.defs#inviteCodeUse"] = { decoder in
                do {
                    let decodedObject = try ComAtprotoServerDefs.InviteCodeUse(from: decoder)
                    return .knownType(decodedObject)
                } catch {
                    LogManager.logError("Error decoding ComAtprotoServerDefs.InviteCodeUse: \(error)")
                    return .decodeError("Error decoding ComAtprotoServerDefs.InviteCodeUse: \(error)")
                }
            }
            
            decoders["com.atproto.sync.listRepos#repo"] = { decoder in
                do {
                    let decodedObject = try ComAtprotoSyncListRepos.Repo(from: decoder)
                    return .knownType(decodedObject)
                } catch {
                    LogManager.logError("Error decoding ComAtprotoSyncListRepos.Repo: \(error)")
                    return .decodeError("Error decoding ComAtprotoSyncListRepos.Repo: \(error)")
                }
            }
            
            decoders["com.atproto.repo.defs#commitMeta"] = { decoder in
                do {
                    let decodedObject = try ComAtprotoRepoDefs.CommitMeta(from: decoder)
                    return .knownType(decodedObject)
                } catch {
                    LogManager.logError("Error decoding ComAtprotoRepoDefs.CommitMeta: \(error)")
                    return .decodeError("Error decoding ComAtprotoRepoDefs.CommitMeta: \(error)")
                }
            }
            
            decoders["com.atproto.repo.listRecords#record"] = { decoder in
                do {
                    let decodedObject = try ComAtprotoRepoListRecords.Record(from: decoder)
                    return .knownType(decodedObject)
                } catch {
                    LogManager.logError("Error decoding ComAtprotoRepoListRecords.Record: \(error)")
                    return .decodeError("Error decoding ComAtprotoRepoListRecords.Record: \(error)")
                }
            }
            
            decoders["com.atproto.repo.listMissingBlobs#recordBlob"] = { decoder in
                do {
                    let decodedObject = try ComAtprotoRepoListMissingBlobs.RecordBlob(from: decoder)
                    return .knownType(decodedObject)
                } catch {
                    LogManager.logError("Error decoding ComAtprotoRepoListMissingBlobs.RecordBlob: \(error)")
                    return .decodeError("Error decoding ComAtprotoRepoListMissingBlobs.RecordBlob: \(error)")
                }
            }
            
            decoders["com.atproto.repo.applyWrites#create"] = { decoder in
                do {
                    let decodedObject = try ComAtprotoRepoApplyWrites.Create(from: decoder)
                    return .knownType(decodedObject)
                } catch {
                    LogManager.logError("Error decoding ComAtprotoRepoApplyWrites.Create: \(error)")
                    return .decodeError("Error decoding ComAtprotoRepoApplyWrites.Create: \(error)")
                }
            }
            
            decoders["com.atproto.repo.applyWrites#update"] = { decoder in
                do {
                    let decodedObject = try ComAtprotoRepoApplyWrites.Update(from: decoder)
                    return .knownType(decodedObject)
                } catch {
                    LogManager.logError("Error decoding ComAtprotoRepoApplyWrites.Update: \(error)")
                    return .decodeError("Error decoding ComAtprotoRepoApplyWrites.Update: \(error)")
                }
            }
            
            decoders["com.atproto.repo.applyWrites#delete"] = { decoder in
                do {
                    let decodedObject = try ComAtprotoRepoApplyWrites.Delete(from: decoder)
                    return .knownType(decodedObject)
                } catch {
                    LogManager.logError("Error decoding ComAtprotoRepoApplyWrites.Delete: \(error)")
                    return .decodeError("Error decoding ComAtprotoRepoApplyWrites.Delete: \(error)")
                }
            }
            
            decoders["com.atproto.repo.applyWrites#createResult"] = { decoder in
                do {
                    let decodedObject = try ComAtprotoRepoApplyWrites.CreateResult(from: decoder)
                    return .knownType(decodedObject)
                } catch {
                    LogManager.logError("Error decoding ComAtprotoRepoApplyWrites.CreateResult: \(error)")
                    return .decodeError("Error decoding ComAtprotoRepoApplyWrites.CreateResult: \(error)")
                }
            }
            
            decoders["com.atproto.repo.applyWrites#updateResult"] = { decoder in
                do {
                    let decodedObject = try ComAtprotoRepoApplyWrites.UpdateResult(from: decoder)
                    return .knownType(decodedObject)
                } catch {
                    LogManager.logError("Error decoding ComAtprotoRepoApplyWrites.UpdateResult: \(error)")
                    return .decodeError("Error decoding ComAtprotoRepoApplyWrites.UpdateResult: \(error)")
                }
            }
            
            decoders["com.atproto.repo.applyWrites#deleteResult"] = { decoder in
                do {
                    let decodedObject = try ComAtprotoRepoApplyWrites.DeleteResult(from: decoder)
                    return .knownType(decodedObject)
                } catch {
                    LogManager.logError("Error decoding ComAtprotoRepoApplyWrites.DeleteResult: \(error)")
                    return .decodeError("Error decoding ComAtprotoRepoApplyWrites.DeleteResult: \(error)")
                }
            }
            
            decoders["com.atproto.repo.strongRef"] = { decoder in
                do {
                    let decodedObject = try ComAtprotoRepoStrongRef(from: decoder)
                    return .knownType(decodedObject)
                } catch {
                    LogManager.logError("Error decoding ComAtprotoRepoStrongRef: \(error)")
                    return .decodeError("Error decoding ComAtprotoRepoStrongRef: \(error)")
                }
            }
            
            self.decoders = decoders
        }

        func decoder(for type: String) -> DecoderFunction? {
            return decoders[type]
        }
    }

    private static let decoderFactory = TypeDecoderFactory()

    public init(from decoder: Decoder) throws {
        let container = try decoder.container(keyedBy: DynamicCodingKeys.self)
        if let typeName = container.allKeys.first(where: { $0.stringValue == "$type" }),
           let typeValue = try? container.decode(String.self, forKey: typeName) {


            if let decoderFunction = ATProtocolValueContainer.decoderFactory.decoder(for: typeValue) {
                self = try decoderFunction(decoder)
            } else {
                let unknownObject = try ATProtocolValueContainer.decodeAny(from: container)
                self = .unknownType(typeValue, unknownObject)
            }
        } else {
            do {
                self = try ATProtocolValueContainer.decodeSingleValue(from: decoder)
            } catch {
                LogManager.logError("Error decoding ATProtocolValueContainer: \(error)")
                self = .decodeError("Decoding error: \(error)")
            }
        }
    }

    private static func decodeSingleValue(from decoder: Decoder) throws -> ATProtocolValueContainer {
        let container = try decoder.singleValueContainer()

        if let stringValue = try? container.decode(String.self) {
            return .string(stringValue)
        }
        if let intValue = try? container.decode(Int.self) {
            return .number(intValue)
        }
        if let bigNumberString = try? container.decode(String.self) {
            return .bigNumber(bigNumberString)
        }
        if let boolValue = try? container.decode(Bool.self) {
            return .bool(boolValue)
        }
        if container.decodeNil() {
            return .null
        }


        if var arrayContainer = try? decoder.unkeyedContainer() {
            return .array(try decodeAny(from: &arrayContainer))
        }

        if let nestedContainer = try? decoder.container(keyedBy: DynamicCodingKeys.self) {
            return try decodeAny(from: nestedContainer)
        }

        LogManager.logError("Failed to decode as Array or Object, throwing DecodingError.dataCorruptedError")
        throw DecodingError.dataCorruptedError(in: container, debugDescription: "ATProtocolValueContainer cannot be decoded")
    }

    public func encode(to encoder: Encoder) throws {
        var container = encoder.singleValueContainer()

        switch self {
        case .string(let stringValue):
            try container.encode(stringValue)
        case .number(let intValue):
            try container.encode(intValue)
        case .bigNumber(let bigNumberString):
            try container.encode(bigNumberString)
        case .bool(let boolValue):
            try container.encode(boolValue)
        case .null:
            try container.encodeNil()
        case .link(let linkValue):
            try container.encode(linkValue)
        case .bytes(let bytesValue):
            try container.encode(bytesValue)
        case .array(let arrayValue):
            var arrayContainer = encoder.unkeyedContainer()
            for value in arrayValue {
                try arrayContainer.encode(value)
            }
        case .object(let objectValue):
            var objectContainer = encoder.container(keyedBy: DynamicCodingKeys.self)
            for (key, value) in objectValue {
                let key = DynamicCodingKeys(stringValue: key)!
                try objectContainer.encode(value, forKey: key)
            }
        case .knownType(let customValue):
            try customValue.encode(to: encoder)
        case .unknownType(_, let unknownValue):
            try unknownValue.encode(to: encoder)
        case .decodeError(let errorMessage):
            throw EncodingError.invalidValue(errorMessage, EncodingError.Context(codingPath: encoder.codingPath, debugDescription: "Cannot encode a decoding error."))
        }
    }

    struct DynamicCodingKeys: CodingKey {
        var stringValue: String
        var intValue: Int?

        init?(stringValue: String) {
            self.stringValue = stringValue
        }

        init?(intValue: Int) {
            self.intValue = intValue
            self.stringValue = String(intValue)
        }
    }

    private static func decodeAny(from container: KeyedDecodingContainer<DynamicCodingKeys>) throws -> ATProtocolValueContainer {
        var dictionary = [String: ATProtocolValueContainer]()
        for key in container.allKeys {
            if let boolValue = try? container.decode(Bool.self, forKey: key) {
                dictionary[key.stringValue] = .bool(boolValue)
            } else if let intValue = try? container.decode(Int.self, forKey: key) {
                dictionary[key.stringValue] = .number(intValue)
            } else if let doubleValue = try? container.decode(Double.self, forKey: key) {
                dictionary[key.stringValue] = .bigNumber(String(doubleValue))
            } else if let stringValue = try? container.decode(String.self, forKey: key) {
                dictionary[key.stringValue] = .string(stringValue)
            } else if let nestedContainer = try? container.nestedContainer(keyedBy: DynamicCodingKeys.self, forKey: key) {
                dictionary[key.stringValue] = try decodeAny(from: nestedContainer)
            } else if var arrayContainer = try? container.nestedUnkeyedContainer(forKey: key) {
                var array = [ATProtocolValueContainer]()
                while !arrayContainer.isAtEnd {
                    let value = try arrayContainer.decode(ATProtocolValueContainer.self)
                    array.append(value)
                }
                dictionary[key.stringValue] = .array(array)
            } else {
                LogManager.logError("Failed to decode key: \(key.stringValue)")
                dictionary[key.stringValue] = .decodeError("Cannot decode value for key: \(key.stringValue)")
            }
        }
        return .object(dictionary)
    }

    private static func decodeAny(from unkeyedContainer: inout UnkeyedDecodingContainer) throws -> [ATProtocolValueContainer] {
        var array = [ATProtocolValueContainer]()
        while !unkeyedContainer.isAtEnd {
            if let value = try? unkeyedContainer.decode(Bool.self) {
                array.append(.bool(value))
            } else if let value = try? unkeyedContainer.decode(Int.self) {
                array.append(.number(value))
            } else if let value = try? unkeyedContainer.decode(Double.self) {
                array.append(.bigNumber(String(value)))
            } else if let value = try? unkeyedContainer.decode(String.self) {
                array.append(.string(value))
            } else if var nestedArrayContainer = try? unkeyedContainer.nestedUnkeyedContainer() {
                array.append(.array(try decodeAny(from: &nestedArrayContainer)))
            } else if let nestedContainer = try? unkeyedContainer.nestedContainer(keyedBy: DynamicCodingKeys.self) {
                array.append(try decodeAny(from: nestedContainer))
            } else {
                LogManager.logError("Cannot decode array element at index \(unkeyedContainer.currentIndex)")
                array.append(.decodeError("Cannot decode array element at index \(unkeyedContainer.currentIndex)"))
                break
            }
        }
        return array
    }
}<|MERGE_RESOLUTION|>--- conflicted
+++ resolved
@@ -20,7 +20,6 @@
 
         init() {
             var decoders: [String: DecoderFunction] = [:]
-<<<<<<< HEAD
             
             decoders["tools.ozone.team.defs#member"] = { decoder in
                 do {
@@ -42,9 +41,6 @@
                 }
             }
             
-=======
-
->>>>>>> d538bb4f
             decoders["tools.ozone.server.getConfig#serviceConfig"] = { decoder in
                 do {
                     let decodedObject = try ToolsOzoneServerGetConfig.ServiceConfig(from: decoder)
@@ -64,23 +60,8 @@
                     return .decodeError("Error decoding ToolsOzoneServerGetConfig.ViewerConfig: \(error)")
                 }
             }
-<<<<<<< HEAD
             
             decoders["app.bsky.video.defs#jobStatus"] = { decoder in
-=======
-
-            decoders["tools.ozone.team.defs#member"] = { decoder in
-                do {
-                    let decodedObject = try ToolsOzoneTeamDefs.Member(from: decoder)
-                    return .knownType(decodedObject)
-                } catch {
-                    LogManager.logError("Error decoding ToolsOzoneTeamDefs.Member: \(error)")
-                    return .decodeError("Error decoding ToolsOzoneTeamDefs.Member: \(error)")
-                }
-            }
-
-            decoders["tools.ozone.communication.defs#templateView"] = { decoder in
->>>>>>> d538bb4f
                 do {
                     let decodedObject = try AppBskyVideoDefs.JobStatus(from: decoder)
                     return .knownType(decodedObject)
@@ -1329,21 +1310,7 @@
                     return .decodeError("Error decoding AppBskyActorDefs.BskyAppProgressGuide: \(error)")
                 }
             }
-<<<<<<< HEAD
-            
-=======
-
-            decoders["app.bsky.actor.profile"] = { decoder in
-                do {
-                    let decodedObject = try AppBskyActorProfile(from: decoder)
-                    return .knownType(decodedObject)
-                } catch {
-                    LogManager.logError("Error decoding AppBskyActorProfile: \(error)")
-                    return .decodeError("Error decoding AppBskyActorProfile: \(error)")
-                }
-            }
-
->>>>>>> d538bb4f
+            
             decoders["app.bsky.labeler.defs#labelerView"] = { decoder in
                 do {
                     let decodedObject = try AppBskyLabelerDefs.LabelerView(from: decoder)
@@ -1383,7 +1350,6 @@
                     return .decodeError("Error decoding AppBskyLabelerDefs.LabelerPolicies: \(error)")
                 }
             }
-<<<<<<< HEAD
             
             decoders["app.bsky.feed.post"] = { decoder in
                 do {
@@ -1435,19 +1401,6 @@
                 }
             }
             
-=======
-
-            decoders["app.bsky.labeler.service"] = { decoder in
-                do {
-                    let decodedObject = try AppBskyLabelerService(from: decoder)
-                    return .knownType(decodedObject)
-                } catch {
-                    LogManager.logError("Error decoding AppBskyLabelerService: \(error)")
-                    return .decodeError("Error decoding AppBskyLabelerService: \(error)")
-                }
-            }
-
->>>>>>> d538bb4f
             decoders["chat.bsky.convo.defs#messageRef"] = { decoder in
                 do {
                     let decodedObject = try ChatBskyConvoDefs.MessageRef(from: decoder)
