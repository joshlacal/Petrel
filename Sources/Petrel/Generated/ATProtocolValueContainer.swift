public indirect enum ATProtocolValueContainer: ATProtocolCodable, ATProtocolValue {
    case knownType(any ATProtocolValue)
    case string(String)
    case number(Int)
    case bigNumber(String)
    case object([String: ATProtocolValueContainer])
    case array([ATProtocolValueContainer])
    case bool(Bool)
    case null
    case link(ATProtoLink)
    case bytes(Bytes)
    case unknownType(String, ATProtocolValueContainer)
    case decodeError(String)
    
    // A factory for resolving decoders based on type string
    struct TypeDecoderFactory {
        typealias DecoderFunction = @Sendable (Decoder) throws -> ATProtocolValueContainer

        private let decoders: [String: DecoderFunction]

        init() {
            var decoders: [String: DecoderFunction] = [:]
<<<<<<< HEAD
            
            decoders["app.bsky.embed.defs#aspectRatio"] = { decoder in
=======

            decoders["tools.ozone.signature.findRelatedAccounts#relatedAccount"] = { decoder in
                do {
                    let decodedObject = try ToolsOzoneSignatureFindRelatedAccounts.RelatedAccount(from: decoder)
                    return .knownType(decodedObject)
                } catch {
                    LogManager.logError("Error decoding ToolsOzoneSignatureFindRelatedAccounts.RelatedAccount: \(error)")
                    return .decodeError("Error decoding ToolsOzoneSignatureFindRelatedAccounts.RelatedAccount: \(error)")
                }
            }

            decoders["tools.ozone.signature.defs#sigDetail"] = { decoder in
>>>>>>> af472fad
                do {
                    let decodedObject = try AppBskyEmbedDefs.AspectRatio(from: decoder)
                    return .knownType(decodedObject)
                } catch {
                    LogManager.logError("Error decoding AppBskyEmbedDefs.AspectRatio: \(error)")
                    return .decodeError("Error decoding AppBskyEmbedDefs.AspectRatio: \(error)")
                }
            }
<<<<<<< HEAD
            
            decoders["app.bsky.embed.images"] = { decoder in
                do {
                    let decodedObject = try AppBskyEmbedImages(from: decoder)
                    return .knownType(decodedObject)
                } catch {
                    LogManager.logError("Error decoding AppBskyEmbedImages: \(error)")
                    return .decodeError("Error decoding AppBskyEmbedImages: \(error)")
                }
            }
            
            decoders["app.bsky.embed.images#image"] = { decoder in
                do {
                    let decodedObject = try AppBskyEmbedImages.Image(from: decoder)
                    return .knownType(decodedObject)
                } catch {
                    LogManager.logError("Error decoding AppBskyEmbedImages.Image: \(error)")
                    return .decodeError("Error decoding AppBskyEmbedImages.Image: \(error)")
                }
            }
            
            decoders["app.bsky.embed.images#view"] = { decoder in
                do {
                    let decodedObject = try AppBskyEmbedImages.View(from: decoder)
                    return .knownType(decodedObject)
                } catch {
                    LogManager.logError("Error decoding AppBskyEmbedImages.View: \(error)")
                    return .decodeError("Error decoding AppBskyEmbedImages.View: \(error)")
                }
            }
            
            decoders["app.bsky.embed.images#viewImage"] = { decoder in
                do {
                    let decodedObject = try AppBskyEmbedImages.ViewImage(from: decoder)
                    return .knownType(decodedObject)
                } catch {
                    LogManager.logError("Error decoding AppBskyEmbedImages.ViewImage: \(error)")
                    return .decodeError("Error decoding AppBskyEmbedImages.ViewImage: \(error)")
                }
            }
            
            decoders["app.bsky.video.defs#jobStatus"] = { decoder in
                do {
                    let decodedObject = try AppBskyVideoDefs.JobStatus(from: decoder)
                    return .knownType(decodedObject)
                } catch {
                    LogManager.logError("Error decoding AppBskyVideoDefs.JobStatus: \(error)")
                    return .decodeError("Error decoding AppBskyVideoDefs.JobStatus: \(error)")
=======

            decoders["tools.ozone.server.getConfig#serviceConfig"] = { decoder in
                do {
                    let decodedObject = try ToolsOzoneServerGetConfig.ServiceConfig(from: decoder)
                    return .knownType(decodedObject)
                } catch {
                    LogManager.logError("Error decoding ToolsOzoneServerGetConfig.ServiceConfig: \(error)")
                    return .decodeError("Error decoding ToolsOzoneServerGetConfig.ServiceConfig: \(error)")
                }
            }

            decoders["tools.ozone.server.getConfig#viewerConfig"] = { decoder in
                do {
                    let decodedObject = try ToolsOzoneServerGetConfig.ViewerConfig(from: decoder)
                    return .knownType(decodedObject)
                } catch {
                    LogManager.logError("Error decoding ToolsOzoneServerGetConfig.ViewerConfig: \(error)")
                    return .decodeError("Error decoding ToolsOzoneServerGetConfig.ViewerConfig: \(error)")
                }
            }

            decoders["tools.ozone.team.defs#member"] = { decoder in
                do {
                    let decodedObject = try ToolsOzoneTeamDefs.Member(from: decoder)
                    return .knownType(decodedObject)
                } catch {
                    LogManager.logError("Error decoding ToolsOzoneTeamDefs.Member: \(error)")
                    return .decodeError("Error decoding ToolsOzoneTeamDefs.Member: \(error)")
                }
            }

            decoders["tools.ozone.setting.defs#option"] = { decoder in
                do {
                    let decodedObject = try ToolsOzoneSettingDefs.Option(from: decoder)
                    return .knownType(decodedObject)
                } catch {
                    LogManager.logError("Error decoding ToolsOzoneSettingDefs.Option: \(error)")
                    return .decodeError("Error decoding ToolsOzoneSettingDefs.Option: \(error)")
                }
            }

            decoders["tools.ozone.communication.defs#templateView"] = { decoder in
                do {
                    let decodedObject = try ToolsOzoneCommunicationDefs.TemplateView(from: decoder)
                    return .knownType(decodedObject)
                } catch {
                    LogManager.logError("Error decoding ToolsOzoneCommunicationDefs.TemplateView: \(error)")
                    return .decodeError("Error decoding ToolsOzoneCommunicationDefs.TemplateView: \(error)")
>>>>>>> af472fad
                }
            }
            
            decoders["app.bsky.notification.defs#recordDeleted"] = { decoder in
                do {
                    let decodedObject = try AppBskyNotificationDefs.RecordDeleted(from: decoder)
                    return .knownType(decodedObject)
                } catch {
                    LogManager.logError("Error decoding AppBskyNotificationDefs.RecordDeleted: \(error)")
                    return .decodeError("Error decoding AppBskyNotificationDefs.RecordDeleted: \(error)")
                }
            }
            
            decoders["app.bsky.embed.record"] = { decoder in
                do {
                    let decodedObject = try AppBskyEmbedRecord(from: decoder)
                    return .knownType(decodedObject)
                } catch {
                    LogManager.logError("Error decoding AppBskyEmbedRecord: \(error)")
                    return .decodeError("Error decoding AppBskyEmbedRecord: \(error)")
                }
            }
<<<<<<< HEAD
            
            decoders["app.bsky.embed.record#view"] = { decoder in
=======

            decoders["app.bsky.embed.defs#aspectRatio"] = { decoder in
                do {
                    let decodedObject = try AppBskyEmbedDefs.AspectRatio(from: decoder)
                    return .knownType(decodedObject)
                } catch {
                    LogManager.logError("Error decoding AppBskyEmbedDefs.AspectRatio: \(error)")
                    return .decodeError("Error decoding AppBskyEmbedDefs.AspectRatio: \(error)")
                }
            }

            decoders["tools.ozone.moderation.defs#modEventView"] = { decoder in
>>>>>>> af472fad
                do {
                    let decodedObject = try AppBskyEmbedRecord.View(from: decoder)
                    return .knownType(decodedObject)
                } catch {
                    LogManager.logError("Error decoding AppBskyEmbedRecord.View: \(error)")
                    return .decodeError("Error decoding AppBskyEmbedRecord.View: \(error)")
                }
            }
            
            decoders["app.bsky.embed.record#viewRecord"] = { decoder in
                do {
                    let decodedObject = try AppBskyEmbedRecord.ViewRecord(from: decoder)
                    return .knownType(decodedObject)
                } catch {
                    LogManager.logError("Error decoding AppBskyEmbedRecord.ViewRecord: \(error)")
                    return .decodeError("Error decoding AppBskyEmbedRecord.ViewRecord: \(error)")
                }
            }
            
            decoders["app.bsky.embed.record#viewNotFound"] = { decoder in
                do {
                    let decodedObject = try AppBskyEmbedRecord.ViewNotFound(from: decoder)
                    return .knownType(decodedObject)
                } catch {
                    LogManager.logError("Error decoding AppBskyEmbedRecord.ViewNotFound: \(error)")
                    return .decodeError("Error decoding AppBskyEmbedRecord.ViewNotFound: \(error)")
                }
            }
            
            decoders["app.bsky.embed.record#viewBlocked"] = { decoder in
                do {
                    let decodedObject = try AppBskyEmbedRecord.ViewBlocked(from: decoder)
                    return .knownType(decodedObject)
                } catch {
                    LogManager.logError("Error decoding AppBskyEmbedRecord.ViewBlocked: \(error)")
                    return .decodeError("Error decoding AppBskyEmbedRecord.ViewBlocked: \(error)")
                }
            }
            
            decoders["app.bsky.embed.record#viewDetached"] = { decoder in
                do {
                    let decodedObject = try AppBskyEmbedRecord.ViewDetached(from: decoder)
                    return .knownType(decodedObject)
                } catch {
                    LogManager.logError("Error decoding AppBskyEmbedRecord.ViewDetached: \(error)")
                    return .decodeError("Error decoding AppBskyEmbedRecord.ViewDetached: \(error)")
                }
            }
            
            decoders["app.bsky.embed.video"] = { decoder in
                do {
                    let decodedObject = try AppBskyEmbedVideo(from: decoder)
                    return .knownType(decodedObject)
                } catch {
                    LogManager.logError("Error decoding AppBskyEmbedVideo: \(error)")
                    return .decodeError("Error decoding AppBskyEmbedVideo: \(error)")
                }
            }
            
            decoders["app.bsky.embed.video#caption"] = { decoder in
                do {
                    let decodedObject = try AppBskyEmbedVideo.Caption(from: decoder)
                    return .knownType(decodedObject)
                } catch {
                    LogManager.logError("Error decoding AppBskyEmbedVideo.Caption: \(error)")
                    return .decodeError("Error decoding AppBskyEmbedVideo.Caption: \(error)")
                }
            }
            
            decoders["app.bsky.embed.video#view"] = { decoder in
                do {
                    let decodedObject = try AppBskyEmbedVideo.View(from: decoder)
                    return .knownType(decodedObject)
                } catch {
                    LogManager.logError("Error decoding AppBskyEmbedVideo.View: \(error)")
                    return .decodeError("Error decoding AppBskyEmbedVideo.View: \(error)")
                }
            }
            
            decoders["app.bsky.embed.recordWithMedia"] = { decoder in
                do {
                    let decodedObject = try AppBskyEmbedRecordWithMedia(from: decoder)
                    return .knownType(decodedObject)
                } catch {
                    LogManager.logError("Error decoding AppBskyEmbedRecordWithMedia: \(error)")
                    return .decodeError("Error decoding AppBskyEmbedRecordWithMedia: \(error)")
                }
            }
            
            decoders["app.bsky.embed.recordWithMedia#view"] = { decoder in
                do {
                    let decodedObject = try AppBskyEmbedRecordWithMedia.View(from: decoder)
                    return .knownType(decodedObject)
                } catch {
                    LogManager.logError("Error decoding AppBskyEmbedRecordWithMedia.View: \(error)")
                    return .decodeError("Error decoding AppBskyEmbedRecordWithMedia.View: \(error)")
                }
            }
            
            decoders["app.bsky.embed.external"] = { decoder in
                do {
                    let decodedObject = try AppBskyEmbedExternal(from: decoder)
                    return .knownType(decodedObject)
                } catch {
                    LogManager.logError("Error decoding AppBskyEmbedExternal: \(error)")
                    return .decodeError("Error decoding AppBskyEmbedExternal: \(error)")
                }
            }
            
            decoders["app.bsky.embed.external#external"] = { decoder in
                do {
                    let decodedObject = try AppBskyEmbedExternal.External(from: decoder)
                    return .knownType(decodedObject)
                } catch {
                    LogManager.logError("Error decoding AppBskyEmbedExternal.External: \(error)")
                    return .decodeError("Error decoding AppBskyEmbedExternal.External: \(error)")
                }
            }
            
            decoders["app.bsky.embed.external#view"] = { decoder in
                do {
                    let decodedObject = try AppBskyEmbedExternal.View(from: decoder)
                    return .knownType(decodedObject)
                } catch {
                    LogManager.logError("Error decoding AppBskyEmbedExternal.View: \(error)")
                    return .decodeError("Error decoding AppBskyEmbedExternal.View: \(error)")
                }
            }
            
            decoders["app.bsky.embed.external#viewExternal"] = { decoder in
                do {
                    let decodedObject = try AppBskyEmbedExternal.ViewExternal(from: decoder)
                    return .knownType(decodedObject)
                } catch {
                    LogManager.logError("Error decoding AppBskyEmbedExternal.ViewExternal: \(error)")
                    return .decodeError("Error decoding AppBskyEmbedExternal.ViewExternal: \(error)")
                }
            }
            
            decoders["app.bsky.unspecced.defs#skeletonSearchPost"] = { decoder in
                do {
                    let decodedObject = try AppBskyUnspeccedDefs.SkeletonSearchPost(from: decoder)
                    return .knownType(decodedObject)
                } catch {
                    LogManager.logError("Error decoding AppBskyUnspeccedDefs.SkeletonSearchPost: \(error)")
                    return .decodeError("Error decoding AppBskyUnspeccedDefs.SkeletonSearchPost: \(error)")
                }
            }
            
            decoders["app.bsky.unspecced.defs#skeletonSearchActor"] = { decoder in
                do {
                    let decodedObject = try AppBskyUnspeccedDefs.SkeletonSearchActor(from: decoder)
                    return .knownType(decodedObject)
                } catch {
                    LogManager.logError("Error decoding AppBskyUnspeccedDefs.SkeletonSearchActor: \(error)")
                    return .decodeError("Error decoding AppBskyUnspeccedDefs.SkeletonSearchActor: \(error)")
                }
            }
            
            decoders["app.bsky.unspecced.defs#skeletonSearchStarterPack"] = { decoder in
                do {
                    let decodedObject = try AppBskyUnspeccedDefs.SkeletonSearchStarterPack(from: decoder)
                    return .knownType(decodedObject)
                } catch {
                    LogManager.logError("Error decoding AppBskyUnspeccedDefs.SkeletonSearchStarterPack: \(error)")
                    return .decodeError("Error decoding AppBskyUnspeccedDefs.SkeletonSearchStarterPack: \(error)")
                }
            }
            
            decoders["app.bsky.unspecced.defs#trendingTopic"] = { decoder in
                do {
                    let decodedObject = try AppBskyUnspeccedDefs.TrendingTopic(from: decoder)
                    return .knownType(decodedObject)
                } catch {
                    LogManager.logError("Error decoding AppBskyUnspeccedDefs.TrendingTopic: \(error)")
                    return .decodeError("Error decoding AppBskyUnspeccedDefs.TrendingTopic: \(error)")
                }
            }
            
            decoders["app.bsky.unspecced.defs#skeletonTrend"] = { decoder in
                do {
                    let decodedObject = try AppBskyUnspeccedDefs.SkeletonTrend(from: decoder)
                    return .knownType(decodedObject)
                } catch {
                    LogManager.logError("Error decoding AppBskyUnspeccedDefs.SkeletonTrend: \(error)")
                    return .decodeError("Error decoding AppBskyUnspeccedDefs.SkeletonTrend: \(error)")
                }
            }
            
            decoders["app.bsky.unspecced.defs#trendView"] = { decoder in
                do {
                    let decodedObject = try AppBskyUnspeccedDefs.TrendView(from: decoder)
                    return .knownType(decodedObject)
                } catch {
                    LogManager.logError("Error decoding AppBskyUnspeccedDefs.TrendView: \(error)")
                    return .decodeError("Error decoding AppBskyUnspeccedDefs.TrendView: \(error)")
                }
            }
            
            decoders["app.bsky.notification.listNotifications#notification"] = { decoder in
                do {
                    let decodedObject = try AppBskyNotificationListNotifications.Notification(from: decoder)
                    return .knownType(decodedObject)
                } catch {
                    LogManager.logError("Error decoding AppBskyNotificationListNotifications.Notification: \(error)")
                    return .decodeError("Error decoding AppBskyNotificationListNotifications.Notification: \(error)")
                }
            }
            
            decoders["app.bsky.unspecced.getTaggedSuggestions#suggestion"] = { decoder in
                do {
                    let decodedObject = try AppBskyUnspeccedGetTaggedSuggestions.Suggestion(from: decoder)
                    return .knownType(decodedObject)
                } catch {
                    LogManager.logError("Error decoding AppBskyUnspeccedGetTaggedSuggestions.Suggestion: \(error)")
                    return .decodeError("Error decoding AppBskyUnspeccedGetTaggedSuggestions.Suggestion: \(error)")
                }
            }
            
            decoders["app.bsky.graph.listblock"] = { decoder in
                do {
                    let decodedObject = try AppBskyGraphListblock(from: decoder)
                    return .knownType(decodedObject)
                } catch {
                    LogManager.logError("Error decoding AppBskyGraphListblock: \(error)")
                    return .decodeError("Error decoding AppBskyGraphListblock: \(error)")
                }
            }
            
            decoders["app.bsky.graph.listitem"] = { decoder in
                do {
                    let decodedObject = try AppBskyGraphListitem(from: decoder)
                    return .knownType(decodedObject)
                } catch {
                    LogManager.logError("Error decoding AppBskyGraphListitem: \(error)")
                    return .decodeError("Error decoding AppBskyGraphListitem: \(error)")
                }
            }
            
            decoders["app.bsky.graph.block"] = { decoder in
                do {
                    let decodedObject = try AppBskyGraphBlock(from: decoder)
                    return .knownType(decodedObject)
                } catch {
                    LogManager.logError("Error decoding AppBskyGraphBlock: \(error)")
                    return .decodeError("Error decoding AppBskyGraphBlock: \(error)")
                }
            }
            
            decoders["app.bsky.graph.follow"] = { decoder in
                do {
                    let decodedObject = try AppBskyGraphFollow(from: decoder)
                    return .knownType(decodedObject)
                } catch {
                    LogManager.logError("Error decoding AppBskyGraphFollow: \(error)")
                    return .decodeError("Error decoding AppBskyGraphFollow: \(error)")
                }
            }
            
            decoders["app.bsky.feed.getLikes#like"] = { decoder in
                do {
                    let decodedObject = try AppBskyFeedGetLikes.Like(from: decoder)
                    return .knownType(decodedObject)
                } catch {
                    LogManager.logError("Error decoding AppBskyFeedGetLikes.Like: \(error)")
                    return .decodeError("Error decoding AppBskyFeedGetLikes.Like: \(error)")
                }
            }
            
            decoders["app.bsky.graph.list"] = { decoder in
                do {
                    let decodedObject = try AppBskyGraphList(from: decoder)
                    return .knownType(decodedObject)
                } catch {
                    LogManager.logError("Error decoding AppBskyGraphList: \(error)")
                    return .decodeError("Error decoding AppBskyGraphList: \(error)")
                }
            }
            
            decoders["app.bsky.graph.verification"] = { decoder in
                do {
                    let decodedObject = try AppBskyGraphVerification(from: decoder)
                    return .knownType(decodedObject)
                } catch {
                    LogManager.logError("Error decoding AppBskyGraphVerification: \(error)")
                    return .decodeError("Error decoding AppBskyGraphVerification: \(error)")
                }
            }
            
            decoders["app.bsky.feed.generator"] = { decoder in
                do {
                    let decodedObject = try AppBskyFeedGenerator(from: decoder)
                    return .knownType(decodedObject)
                } catch {
                    LogManager.logError("Error decoding AppBskyFeedGenerator: \(error)")
                    return .decodeError("Error decoding AppBskyFeedGenerator: \(error)")
                }
            }
            
            decoders["app.bsky.graph.defs#listViewBasic"] = { decoder in
                do {
                    let decodedObject = try AppBskyGraphDefs.ListViewBasic(from: decoder)
                    return .knownType(decodedObject)
                } catch {
                    LogManager.logError("Error decoding AppBskyGraphDefs.ListViewBasic: \(error)")
                    return .decodeError("Error decoding AppBskyGraphDefs.ListViewBasic: \(error)")
                }
            }
            
            decoders["app.bsky.graph.defs#listView"] = { decoder in
                do {
                    let decodedObject = try AppBskyGraphDefs.ListView(from: decoder)
                    return .knownType(decodedObject)
                } catch {
                    LogManager.logError("Error decoding AppBskyGraphDefs.ListView: \(error)")
                    return .decodeError("Error decoding AppBskyGraphDefs.ListView: \(error)")
                }
            }
            
            decoders["app.bsky.graph.defs#listItemView"] = { decoder in
                do {
                    let decodedObject = try AppBskyGraphDefs.ListItemView(from: decoder)
                    return .knownType(decodedObject)
                } catch {
                    LogManager.logError("Error decoding AppBskyGraphDefs.ListItemView: \(error)")
                    return .decodeError("Error decoding AppBskyGraphDefs.ListItemView: \(error)")
                }
            }
            
            decoders["app.bsky.graph.defs#starterPackView"] = { decoder in
                do {
                    let decodedObject = try AppBskyGraphDefs.StarterPackView(from: decoder)
                    return .knownType(decodedObject)
                } catch {
                    LogManager.logError("Error decoding AppBskyGraphDefs.StarterPackView: \(error)")
                    return .decodeError("Error decoding AppBskyGraphDefs.StarterPackView: \(error)")
                }
            }
            
            decoders["app.bsky.graph.defs#starterPackViewBasic"] = { decoder in
                do {
                    let decodedObject = try AppBskyGraphDefs.StarterPackViewBasic(from: decoder)
                    return .knownType(decodedObject)
                } catch {
                    LogManager.logError("Error decoding AppBskyGraphDefs.StarterPackViewBasic: \(error)")
                    return .decodeError("Error decoding AppBskyGraphDefs.StarterPackViewBasic: \(error)")
                }
            }
            
            decoders["app.bsky.graph.defs#listViewerState"] = { decoder in
                do {
                    let decodedObject = try AppBskyGraphDefs.ListViewerState(from: decoder)
                    return .knownType(decodedObject)
                } catch {
                    LogManager.logError("Error decoding AppBskyGraphDefs.ListViewerState: \(error)")
                    return .decodeError("Error decoding AppBskyGraphDefs.ListViewerState: \(error)")
                }
            }
            
            decoders["app.bsky.graph.defs#notFoundActor"] = { decoder in
                do {
                    let decodedObject = try AppBskyGraphDefs.NotFoundActor(from: decoder)
                    return .knownType(decodedObject)
                } catch {
                    LogManager.logError("Error decoding AppBskyGraphDefs.NotFoundActor: \(error)")
                    return .decodeError("Error decoding AppBskyGraphDefs.NotFoundActor: \(error)")
                }
            }
            
            decoders["app.bsky.graph.defs#relationship"] = { decoder in
                do {
                    let decodedObject = try AppBskyGraphDefs.Relationship(from: decoder)
                    return .knownType(decodedObject)
                } catch {
                    LogManager.logError("Error decoding AppBskyGraphDefs.Relationship: \(error)")
                    return .decodeError("Error decoding AppBskyGraphDefs.Relationship: \(error)")
                }
            }
            
            decoders["app.bsky.feed.repost"] = { decoder in
                do {
                    let decodedObject = try AppBskyFeedRepost(from: decoder)
                    return .knownType(decodedObject)
                } catch {
                    LogManager.logError("Error decoding AppBskyFeedRepost: \(error)")
                    return .decodeError("Error decoding AppBskyFeedRepost: \(error)")
                }
            }
<<<<<<< HEAD
            
            decoders["app.bsky.feed.post"] = { decoder in
                do {
                    let decodedObject = try AppBskyFeedPost(from: decoder)
                    return .knownType(decodedObject)
                } catch {
                    LogManager.logError("Error decoding AppBskyFeedPost: \(error)")
                    return .decodeError("Error decoding AppBskyFeedPost: \(error)")
                }
            }
            
            decoders["app.bsky.feed.post#replyRef"] = { decoder in
                do {
                    let decodedObject = try AppBskyFeedPost.ReplyRef(from: decoder)
                    return .knownType(decodedObject)
                } catch {
                    LogManager.logError("Error decoding AppBskyFeedPost.ReplyRef: \(error)")
                    return .decodeError("Error decoding AppBskyFeedPost.ReplyRef: \(error)")
                }
            }
            
            decoders["app.bsky.feed.post#entity"] = { decoder in
                do {
                    let decodedObject = try AppBskyFeedPost.Entity(from: decoder)
                    return .knownType(decodedObject)
                } catch {
                    LogManager.logError("Error decoding AppBskyFeedPost.Entity: \(error)")
                    return .decodeError("Error decoding AppBskyFeedPost.Entity: \(error)")
                }
            }
            
            decoders["app.bsky.feed.post#textSlice"] = { decoder in
                do {
                    let decodedObject = try AppBskyFeedPost.TextSlice(from: decoder)
                    return .knownType(decodedObject)
                } catch {
                    LogManager.logError("Error decoding AppBskyFeedPost.TextSlice: \(error)")
                    return .decodeError("Error decoding AppBskyFeedPost.TextSlice: \(error)")
=======

            decoders["app.bsky.embed.record"] = { decoder in
                do {
                    let decodedObject = try AppBskyEmbedRecord(from: decoder)
                    return .knownType(decodedObject)
                } catch {
                    LogManager.logError("Error decoding AppBskyEmbedRecord: \(error)")
                    return .decodeError("Error decoding AppBskyEmbedRecord: \(error)")
                }
            }

            decoders["app.bsky.embed.record#view"] = { decoder in
                do {
                    let decodedObject = try AppBskyEmbedRecord.View(from: decoder)
                    return .knownType(decodedObject)
                } catch {
                    LogManager.logError("Error decoding AppBskyEmbedRecord.View: \(error)")
                    return .decodeError("Error decoding AppBskyEmbedRecord.View: \(error)")
                }
            }

            decoders["app.bsky.embed.record#viewRecord"] = { decoder in
                do {
                    let decodedObject = try AppBskyEmbedRecord.ViewRecord(from: decoder)
                    return .knownType(decodedObject)
                } catch {
                    LogManager.logError("Error decoding AppBskyEmbedRecord.ViewRecord: \(error)")
                    return .decodeError("Error decoding AppBskyEmbedRecord.ViewRecord: \(error)")
                }
            }

            decoders["app.bsky.embed.record#viewNotFound"] = { decoder in
                do {
                    let decodedObject = try AppBskyEmbedRecord.ViewNotFound(from: decoder)
                    return .knownType(decodedObject)
                } catch {
                    LogManager.logError("Error decoding AppBskyEmbedRecord.ViewNotFound: \(error)")
                    return .decodeError("Error decoding AppBskyEmbedRecord.ViewNotFound: \(error)")
                }
            }

            decoders["app.bsky.embed.record#viewBlocked"] = { decoder in
                do {
                    let decodedObject = try AppBskyEmbedRecord.ViewBlocked(from: decoder)
                    return .knownType(decodedObject)
                } catch {
                    LogManager.logError("Error decoding AppBskyEmbedRecord.ViewBlocked: \(error)")
                    return .decodeError("Error decoding AppBskyEmbedRecord.ViewBlocked: \(error)")
                }
            }

            decoders["app.bsky.embed.record#viewDetached"] = { decoder in
                do {
                    let decodedObject = try AppBskyEmbedRecord.ViewDetached(from: decoder)
                    return .knownType(decodedObject)
                } catch {
                    LogManager.logError("Error decoding AppBskyEmbedRecord.ViewDetached: \(error)")
                    return .decodeError("Error decoding AppBskyEmbedRecord.ViewDetached: \(error)")
                }
            }

            decoders["app.bsky.video.defs#jobStatus"] = { decoder in
                do {
                    let decodedObject = try AppBskyVideoDefs.JobStatus(from: decoder)
                    return .knownType(decodedObject)
                } catch {
                    LogManager.logError("Error decoding AppBskyVideoDefs.JobStatus: \(error)")
                    return .decodeError("Error decoding AppBskyVideoDefs.JobStatus: \(error)")
                }
            }

            decoders["app.bsky.embed.recordWithMedia"] = { decoder in
                do {
                    let decodedObject = try AppBskyEmbedRecordWithMedia(from: decoder)
                    return .knownType(decodedObject)
                } catch {
                    LogManager.logError("Error decoding AppBskyEmbedRecordWithMedia: \(error)")
                    return .decodeError("Error decoding AppBskyEmbedRecordWithMedia: \(error)")
                }
            }

            decoders["app.bsky.embed.recordWithMedia#view"] = { decoder in
                do {
                    let decodedObject = try AppBskyEmbedRecordWithMedia.View(from: decoder)
                    return .knownType(decodedObject)
                } catch {
                    LogManager.logError("Error decoding AppBskyEmbedRecordWithMedia.View: \(error)")
                    return .decodeError("Error decoding AppBskyEmbedRecordWithMedia.View: \(error)")
                }
            }

            decoders["app.bsky.embed.images"] = { decoder in
                do {
                    let decodedObject = try AppBskyEmbedImages(from: decoder)
                    return .knownType(decodedObject)
                } catch {
                    LogManager.logError("Error decoding AppBskyEmbedImages: \(error)")
                    return .decodeError("Error decoding AppBskyEmbedImages: \(error)")
                }
            }

            decoders["app.bsky.embed.images#image"] = { decoder in
                do {
                    let decodedObject = try AppBskyEmbedImages.Image(from: decoder)
                    return .knownType(decodedObject)
                } catch {
                    LogManager.logError("Error decoding AppBskyEmbedImages.Image: \(error)")
                    return .decodeError("Error decoding AppBskyEmbedImages.Image: \(error)")
                }
            }

            decoders["app.bsky.embed.images#view"] = { decoder in
                do {
                    let decodedObject = try AppBskyEmbedImages.View(from: decoder)
                    return .knownType(decodedObject)
                } catch {
                    LogManager.logError("Error decoding AppBskyEmbedImages.View: \(error)")
                    return .decodeError("Error decoding AppBskyEmbedImages.View: \(error)")
                }
            }

            decoders["app.bsky.embed.images#viewImage"] = { decoder in
                do {
                    let decodedObject = try AppBskyEmbedImages.ViewImage(from: decoder)
                    return .knownType(decodedObject)
                } catch {
                    LogManager.logError("Error decoding AppBskyEmbedImages.ViewImage: \(error)")
                    return .decodeError("Error decoding AppBskyEmbedImages.ViewImage: \(error)")
                }
            }

            decoders["app.bsky.embed.external"] = { decoder in
                do {
                    let decodedObject = try AppBskyEmbedExternal(from: decoder)
                    return .knownType(decodedObject)
                } catch {
                    LogManager.logError("Error decoding AppBskyEmbedExternal: \(error)")
                    return .decodeError("Error decoding AppBskyEmbedExternal: \(error)")
                }
            }

            decoders["app.bsky.embed.external#external"] = { decoder in
                do {
                    let decodedObject = try AppBskyEmbedExternal.External(from: decoder)
                    return .knownType(decodedObject)
                } catch {
                    LogManager.logError("Error decoding AppBskyEmbedExternal.External: \(error)")
                    return .decodeError("Error decoding AppBskyEmbedExternal.External: \(error)")
                }
            }

            decoders["app.bsky.embed.external#view"] = { decoder in
                do {
                    let decodedObject = try AppBskyEmbedExternal.View(from: decoder)
                    return .knownType(decodedObject)
                } catch {
                    LogManager.logError("Error decoding AppBskyEmbedExternal.View: \(error)")
                    return .decodeError("Error decoding AppBskyEmbedExternal.View: \(error)")
                }
            }

            decoders["app.bsky.embed.external#viewExternal"] = { decoder in
                do {
                    let decodedObject = try AppBskyEmbedExternal.ViewExternal(from: decoder)
                    return .knownType(decodedObject)
                } catch {
                    LogManager.logError("Error decoding AppBskyEmbedExternal.ViewExternal: \(error)")
                    return .decodeError("Error decoding AppBskyEmbedExternal.ViewExternal: \(error)")
                }
            }

            decoders["app.bsky.unspecced.defs#skeletonSearchPost"] = { decoder in
                do {
                    let decodedObject = try AppBskyUnspeccedDefs.SkeletonSearchPost(from: decoder)
                    return .knownType(decodedObject)
                } catch {
                    LogManager.logError("Error decoding AppBskyUnspeccedDefs.SkeletonSearchPost: \(error)")
                    return .decodeError("Error decoding AppBskyUnspeccedDefs.SkeletonSearchPost: \(error)")
                }
            }

            decoders["app.bsky.unspecced.defs#skeletonSearchActor"] = { decoder in
                do {
                    let decodedObject = try AppBskyUnspeccedDefs.SkeletonSearchActor(from: decoder)
                    return .knownType(decodedObject)
                } catch {
                    LogManager.logError("Error decoding AppBskyUnspeccedDefs.SkeletonSearchActor: \(error)")
                    return .decodeError("Error decoding AppBskyUnspeccedDefs.SkeletonSearchActor: \(error)")
                }
            }

            decoders["app.bsky.unspecced.defs#skeletonSearchStarterPack"] = { decoder in
                do {
                    let decodedObject = try AppBskyUnspeccedDefs.SkeletonSearchStarterPack(from: decoder)
                    return .knownType(decodedObject)
                } catch {
                    LogManager.logError("Error decoding AppBskyUnspeccedDefs.SkeletonSearchStarterPack: \(error)")
                    return .decodeError("Error decoding AppBskyUnspeccedDefs.SkeletonSearchStarterPack: \(error)")
                }
            }

            decoders["app.bsky.unspecced.defs#trendingTopic"] = { decoder in
                do {
                    let decodedObject = try AppBskyUnspeccedDefs.TrendingTopic(from: decoder)
                    return .knownType(decodedObject)
                } catch {
                    LogManager.logError("Error decoding AppBskyUnspeccedDefs.TrendingTopic: \(error)")
                    return .decodeError("Error decoding AppBskyUnspeccedDefs.TrendingTopic: \(error)")
                }
            }

            decoders["app.bsky.unspecced.defs#skeletonTrend"] = { decoder in
                do {
                    let decodedObject = try AppBskyUnspeccedDefs.SkeletonTrend(from: decoder)
                    return .knownType(decodedObject)
                } catch {
                    LogManager.logError("Error decoding AppBskyUnspeccedDefs.SkeletonTrend: \(error)")
                    return .decodeError("Error decoding AppBskyUnspeccedDefs.SkeletonTrend: \(error)")
                }
            }

            decoders["app.bsky.unspecced.defs#trendView"] = { decoder in
                do {
                    let decodedObject = try AppBskyUnspeccedDefs.TrendView(from: decoder)
                    return .knownType(decodedObject)
                } catch {
                    LogManager.logError("Error decoding AppBskyUnspeccedDefs.TrendView: \(error)")
                    return .decodeError("Error decoding AppBskyUnspeccedDefs.TrendView: \(error)")
                }
            }

            decoders["app.bsky.embed.video"] = { decoder in
                do {
                    let decodedObject = try AppBskyEmbedVideo(from: decoder)
                    return .knownType(decodedObject)
                } catch {
                    LogManager.logError("Error decoding AppBskyEmbedVideo: \(error)")
                    return .decodeError("Error decoding AppBskyEmbedVideo: \(error)")
                }
            }

            decoders["app.bsky.embed.video#caption"] = { decoder in
                do {
                    let decodedObject = try AppBskyEmbedVideo.Caption(from: decoder)
                    return .knownType(decodedObject)
                } catch {
                    LogManager.logError("Error decoding AppBskyEmbedVideo.Caption: \(error)")
                    return .decodeError("Error decoding AppBskyEmbedVideo.Caption: \(error)")
                }
            }

            decoders["app.bsky.embed.video#view"] = { decoder in
                do {
                    let decodedObject = try AppBskyEmbedVideo.View(from: decoder)
                    return .knownType(decodedObject)
                } catch {
                    LogManager.logError("Error decoding AppBskyEmbedVideo.View: \(error)")
                    return .decodeError("Error decoding AppBskyEmbedVideo.View: \(error)")
                }
            }

            decoders["app.bsky.notification.listNotifications#notification"] = { decoder in
                do {
                    let decodedObject = try AppBskyNotificationListNotifications.Notification(from: decoder)
                    return .knownType(decodedObject)
                } catch {
                    LogManager.logError("Error decoding AppBskyNotificationListNotifications.Notification: \(error)")
                    return .decodeError("Error decoding AppBskyNotificationListNotifications.Notification: \(error)")
                }
            }

            decoders["app.bsky.unspecced.getTaggedSuggestions#suggestion"] = { decoder in
                do {
                    let decodedObject = try AppBskyUnspeccedGetTaggedSuggestions.Suggestion(from: decoder)
                    return .knownType(decodedObject)
                } catch {
                    LogManager.logError("Error decoding AppBskyUnspeccedGetTaggedSuggestions.Suggestion: \(error)")
                    return .decodeError("Error decoding AppBskyUnspeccedGetTaggedSuggestions.Suggestion: \(error)")
                }
            }

            decoders["app.bsky.graph.defs#listViewBasic"] = { decoder in
                do {
                    let decodedObject = try AppBskyGraphDefs.ListViewBasic(from: decoder)
                    return .knownType(decodedObject)
                } catch {
                    LogManager.logError("Error decoding AppBskyGraphDefs.ListViewBasic: \(error)")
                    return .decodeError("Error decoding AppBskyGraphDefs.ListViewBasic: \(error)")
                }
            }

            decoders["app.bsky.graph.defs#listView"] = { decoder in
                do {
                    let decodedObject = try AppBskyGraphDefs.ListView(from: decoder)
                    return .knownType(decodedObject)
                } catch {
                    LogManager.logError("Error decoding AppBskyGraphDefs.ListView: \(error)")
                    return .decodeError("Error decoding AppBskyGraphDefs.ListView: \(error)")
                }
            }

            decoders["app.bsky.graph.defs#listItemView"] = { decoder in
                do {
                    let decodedObject = try AppBskyGraphDefs.ListItemView(from: decoder)
                    return .knownType(decodedObject)
                } catch {
                    LogManager.logError("Error decoding AppBskyGraphDefs.ListItemView: \(error)")
                    return .decodeError("Error decoding AppBskyGraphDefs.ListItemView: \(error)")
                }
            }

            decoders["app.bsky.graph.defs#starterPackView"] = { decoder in
                do {
                    let decodedObject = try AppBskyGraphDefs.StarterPackView(from: decoder)
                    return .knownType(decodedObject)
                } catch {
                    LogManager.logError("Error decoding AppBskyGraphDefs.StarterPackView: \(error)")
                    return .decodeError("Error decoding AppBskyGraphDefs.StarterPackView: \(error)")
>>>>>>> af472fad
                }
            }
            
            decoders["app.bsky.feed.postgate"] = { decoder in
                do {
                    let decodedObject = try AppBskyFeedPostgate(from: decoder)
                    return .knownType(decodedObject)
                } catch {
                    LogManager.logError("Error decoding AppBskyFeedPostgate: \(error)")
                    return .decodeError("Error decoding AppBskyFeedPostgate: \(error)")
                }
            }
            
            decoders["app.bsky.feed.postgate#disableRule"] = { decoder in
                do {
                    let decodedObject = try AppBskyFeedPostgate.DisableRule(from: decoder)
                    return .knownType(decodedObject)
                } catch {
                    LogManager.logError("Error decoding AppBskyFeedPostgate.DisableRule: \(error)")
                    return .decodeError("Error decoding AppBskyFeedPostgate.DisableRule: \(error)")
                }
            }
            
            decoders["app.bsky.feed.threadgate"] = { decoder in
                do {
                    let decodedObject = try AppBskyFeedThreadgate(from: decoder)
                    return .knownType(decodedObject)
                } catch {
                    LogManager.logError("Error decoding AppBskyFeedThreadgate: \(error)")
                    return .decodeError("Error decoding AppBskyFeedThreadgate: \(error)")
                }
            }
            
            decoders["app.bsky.feed.threadgate#mentionRule"] = { decoder in
                do {
                    let decodedObject = try AppBskyFeedThreadgate.MentionRule(from: decoder)
                    return .knownType(decodedObject)
                } catch {
                    LogManager.logError("Error decoding AppBskyFeedThreadgate.MentionRule: \(error)")
                    return .decodeError("Error decoding AppBskyFeedThreadgate.MentionRule: \(error)")
                }
            }
<<<<<<< HEAD
            
            decoders["app.bsky.feed.threadgate#followerRule"] = { decoder in
=======

            decoders["app.bsky.graph.block"] = { decoder in
                do {
                    let decodedObject = try AppBskyGraphBlock(from: decoder)
                    return .knownType(decodedObject)
                } catch {
                    LogManager.logError("Error decoding AppBskyGraphBlock: \(error)")
                    return .decodeError("Error decoding AppBskyGraphBlock: \(error)")
                }
            }

            decoders["app.bsky.graph.follow"] = { decoder in
                do {
                    let decodedObject = try AppBskyGraphFollow(from: decoder)
                    return .knownType(decodedObject)
                } catch {
                    LogManager.logError("Error decoding AppBskyGraphFollow: \(error)")
                    return .decodeError("Error decoding AppBskyGraphFollow: \(error)")
                }
            }

            decoders["app.bsky.graph.listblock"] = { decoder in
                do {
                    let decodedObject = try AppBskyGraphListblock(from: decoder)
                    return .knownType(decodedObject)
                } catch {
                    LogManager.logError("Error decoding AppBskyGraphListblock: \(error)")
                    return .decodeError("Error decoding AppBskyGraphListblock: \(error)")
                }
            }

            decoders["app.bsky.graph.starterpack"] = { decoder in
>>>>>>> af472fad
                do {
                    let decodedObject = try AppBskyFeedThreadgate.FollowerRule(from: decoder)
                    return .knownType(decodedObject)
                } catch {
                    LogManager.logError("Error decoding AppBskyFeedThreadgate.FollowerRule: \(error)")
                    return .decodeError("Error decoding AppBskyFeedThreadgate.FollowerRule: \(error)")
                }
            }
            
            decoders["app.bsky.feed.threadgate#followingRule"] = { decoder in
                do {
                    let decodedObject = try AppBskyFeedThreadgate.FollowingRule(from: decoder)
                    return .knownType(decodedObject)
                } catch {
                    LogManager.logError("Error decoding AppBskyFeedThreadgate.FollowingRule: \(error)")
                    return .decodeError("Error decoding AppBskyFeedThreadgate.FollowingRule: \(error)")
                }
            }
<<<<<<< HEAD
            
            decoders["app.bsky.feed.threadgate#listRule"] = { decoder in
                do {
                    let decodedObject = try AppBskyFeedThreadgate.ListRule(from: decoder)
                    return .knownType(decodedObject)
                } catch {
                    LogManager.logError("Error decoding AppBskyFeedThreadgate.ListRule: \(error)")
                    return .decodeError("Error decoding AppBskyFeedThreadgate.ListRule: \(error)")
                }
            }
            
            decoders["app.bsky.feed.describeFeedGenerator#feed"] = { decoder in
                do {
                    let decodedObject = try AppBskyFeedDescribeFeedGenerator.Feed(from: decoder)
                    return .knownType(decodedObject)
                } catch {
                    LogManager.logError("Error decoding AppBskyFeedDescribeFeedGenerator.Feed: \(error)")
                    return .decodeError("Error decoding AppBskyFeedDescribeFeedGenerator.Feed: \(error)")
                }
            }
            
            decoders["app.bsky.feed.describeFeedGenerator#links"] = { decoder in
                do {
                    let decodedObject = try AppBskyFeedDescribeFeedGenerator.Links(from: decoder)
                    return .knownType(decodedObject)
                } catch {
                    LogManager.logError("Error decoding AppBskyFeedDescribeFeedGenerator.Links: \(error)")
                    return .decodeError("Error decoding AppBskyFeedDescribeFeedGenerator.Links: \(error)")
=======

            decoders["app.bsky.graph.listitem"] = { decoder in
                do {
                    let decodedObject = try AppBskyGraphListitem(from: decoder)
                    return .knownType(decodedObject)
                } catch {
                    LogManager.logError("Error decoding AppBskyGraphListitem: \(error)")
                    return .decodeError("Error decoding AppBskyGraphListitem: \(error)")
                }
            }

            decoders["app.bsky.graph.list"] = { decoder in
                do {
                    let decodedObject = try AppBskyGraphList(from: decoder)
                    return .knownType(decodedObject)
                } catch {
                    LogManager.logError("Error decoding AppBskyGraphList: \(error)")
                    return .decodeError("Error decoding AppBskyGraphList: \(error)")
                }
            }

            decoders["app.bsky.feed.generator"] = { decoder in
                do {
                    let decodedObject = try AppBskyFeedGenerator(from: decoder)
                    return .knownType(decodedObject)
                } catch {
                    LogManager.logError("Error decoding AppBskyFeedGenerator: \(error)")
                    return .decodeError("Error decoding AppBskyFeedGenerator: \(error)")
>>>>>>> af472fad
                }
            }
            
            decoders["app.bsky.feed.defs#postView"] = { decoder in
                do {
                    let decodedObject = try AppBskyFeedDefs.PostView(from: decoder)
                    return .knownType(decodedObject)
                } catch {
                    LogManager.logError("Error decoding AppBskyFeedDefs.PostView: \(error)")
                    return .decodeError("Error decoding AppBskyFeedDefs.PostView: \(error)")
                }
            }
            
            decoders["app.bsky.feed.defs#viewerState"] = { decoder in
                do {
                    let decodedObject = try AppBskyFeedDefs.ViewerState(from: decoder)
                    return .knownType(decodedObject)
                } catch {
                    LogManager.logError("Error decoding AppBskyFeedDefs.ViewerState: \(error)")
                    return .decodeError("Error decoding AppBskyFeedDefs.ViewerState: \(error)")
                }
            }
            
            decoders["app.bsky.feed.defs#threadContext"] = { decoder in
                do {
                    let decodedObject = try AppBskyFeedDefs.ThreadContext(from: decoder)
                    return .knownType(decodedObject)
                } catch {
                    LogManager.logError("Error decoding AppBskyFeedDefs.ThreadContext: \(error)")
                    return .decodeError("Error decoding AppBskyFeedDefs.ThreadContext: \(error)")
                }
            }
            
            decoders["app.bsky.feed.defs#feedViewPost"] = { decoder in
                do {
                    let decodedObject = try AppBskyFeedDefs.FeedViewPost(from: decoder)
                    return .knownType(decodedObject)
                } catch {
                    LogManager.logError("Error decoding AppBskyFeedDefs.FeedViewPost: \(error)")
                    return .decodeError("Error decoding AppBskyFeedDefs.FeedViewPost: \(error)")
                }
            }
            
            decoders["app.bsky.feed.defs#replyRef"] = { decoder in
                do {
                    let decodedObject = try AppBskyFeedDefs.ReplyRef(from: decoder)
                    return .knownType(decodedObject)
                } catch {
                    LogManager.logError("Error decoding AppBskyFeedDefs.ReplyRef: \(error)")
                    return .decodeError("Error decoding AppBskyFeedDefs.ReplyRef: \(error)")
                }
            }
            
            decoders["app.bsky.feed.defs#reasonRepost"] = { decoder in
                do {
                    let decodedObject = try AppBskyFeedDefs.ReasonRepost(from: decoder)
                    return .knownType(decodedObject)
                } catch {
                    LogManager.logError("Error decoding AppBskyFeedDefs.ReasonRepost: \(error)")
                    return .decodeError("Error decoding AppBskyFeedDefs.ReasonRepost: \(error)")
                }
            }
            
            decoders["app.bsky.feed.defs#reasonPin"] = { decoder in
                do {
                    let decodedObject = try AppBskyFeedDefs.ReasonPin(from: decoder)
                    return .knownType(decodedObject)
                } catch {
                    LogManager.logError("Error decoding AppBskyFeedDefs.ReasonPin: \(error)")
                    return .decodeError("Error decoding AppBskyFeedDefs.ReasonPin: \(error)")
                }
            }
            
            decoders["app.bsky.feed.defs#threadViewPost"] = { decoder in
                do {
                    let decodedObject = try AppBskyFeedDefs.ThreadViewPost(from: decoder)
                    return .knownType(decodedObject)
                } catch {
                    LogManager.logError("Error decoding AppBskyFeedDefs.ThreadViewPost: \(error)")
                    return .decodeError("Error decoding AppBskyFeedDefs.ThreadViewPost: \(error)")
                }
            }
            
            decoders["app.bsky.feed.defs#notFoundPost"] = { decoder in
                do {
                    let decodedObject = try AppBskyFeedDefs.NotFoundPost(from: decoder)
                    return .knownType(decodedObject)
                } catch {
                    LogManager.logError("Error decoding AppBskyFeedDefs.NotFoundPost: \(error)")
                    return .decodeError("Error decoding AppBskyFeedDefs.NotFoundPost: \(error)")
                }
            }
            
            decoders["app.bsky.feed.defs#blockedPost"] = { decoder in
                do {
                    let decodedObject = try AppBskyFeedDefs.BlockedPost(from: decoder)
                    return .knownType(decodedObject)
                } catch {
                    LogManager.logError("Error decoding AppBskyFeedDefs.BlockedPost: \(error)")
                    return .decodeError("Error decoding AppBskyFeedDefs.BlockedPost: \(error)")
                }
            }
            
            decoders["app.bsky.feed.defs#blockedAuthor"] = { decoder in
                do {
                    let decodedObject = try AppBskyFeedDefs.BlockedAuthor(from: decoder)
                    return .knownType(decodedObject)
                } catch {
                    LogManager.logError("Error decoding AppBskyFeedDefs.BlockedAuthor: \(error)")
                    return .decodeError("Error decoding AppBskyFeedDefs.BlockedAuthor: \(error)")
                }
            }
            
            decoders["app.bsky.feed.defs#generatorView"] = { decoder in
                do {
                    let decodedObject = try AppBskyFeedDefs.GeneratorView(from: decoder)
                    return .knownType(decodedObject)
                } catch {
                    LogManager.logError("Error decoding AppBskyFeedDefs.GeneratorView: \(error)")
                    return .decodeError("Error decoding AppBskyFeedDefs.GeneratorView: \(error)")
                }
            }
            
            decoders["app.bsky.feed.defs#generatorViewerState"] = { decoder in
                do {
                    let decodedObject = try AppBskyFeedDefs.GeneratorViewerState(from: decoder)
                    return .knownType(decodedObject)
                } catch {
                    LogManager.logError("Error decoding AppBskyFeedDefs.GeneratorViewerState: \(error)")
                    return .decodeError("Error decoding AppBskyFeedDefs.GeneratorViewerState: \(error)")
                }
            }
            
            decoders["app.bsky.feed.defs#skeletonFeedPost"] = { decoder in
                do {
                    let decodedObject = try AppBskyFeedDefs.SkeletonFeedPost(from: decoder)
                    return .knownType(decodedObject)
                } catch {
                    LogManager.logError("Error decoding AppBskyFeedDefs.SkeletonFeedPost: \(error)")
                    return .decodeError("Error decoding AppBskyFeedDefs.SkeletonFeedPost: \(error)")
                }
            }
            
            decoders["app.bsky.feed.defs#skeletonReasonRepost"] = { decoder in
                do {
                    let decodedObject = try AppBskyFeedDefs.SkeletonReasonRepost(from: decoder)
                    return .knownType(decodedObject)
                } catch {
                    LogManager.logError("Error decoding AppBskyFeedDefs.SkeletonReasonRepost: \(error)")
                    return .decodeError("Error decoding AppBskyFeedDefs.SkeletonReasonRepost: \(error)")
                }
            }
            
            decoders["app.bsky.feed.defs#skeletonReasonPin"] = { decoder in
                do {
                    let decodedObject = try AppBskyFeedDefs.SkeletonReasonPin(from: decoder)
                    return .knownType(decodedObject)
                } catch {
                    LogManager.logError("Error decoding AppBskyFeedDefs.SkeletonReasonPin: \(error)")
                    return .decodeError("Error decoding AppBskyFeedDefs.SkeletonReasonPin: \(error)")
                }
            }
            
            decoders["app.bsky.feed.defs#threadgateView"] = { decoder in
                do {
                    let decodedObject = try AppBskyFeedDefs.ThreadgateView(from: decoder)
                    return .knownType(decodedObject)
                } catch {
                    LogManager.logError("Error decoding AppBskyFeedDefs.ThreadgateView: \(error)")
                    return .decodeError("Error decoding AppBskyFeedDefs.ThreadgateView: \(error)")
                }
            }
            
            decoders["app.bsky.feed.defs#interaction"] = { decoder in
                do {
                    let decodedObject = try AppBskyFeedDefs.Interaction(from: decoder)
                    return .knownType(decodedObject)
                } catch {
                    LogManager.logError("Error decoding AppBskyFeedDefs.Interaction: \(error)")
                    return .decodeError("Error decoding AppBskyFeedDefs.Interaction: \(error)")
                }
            }
<<<<<<< HEAD
            
            decoders["app.bsky.graph.starterpack"] = { decoder in
=======

            decoders["app.bsky.feed.threadgate"] = { decoder in
                do {
                    let decodedObject = try AppBskyFeedThreadgate(from: decoder)
                    return .knownType(decodedObject)
                } catch {
                    LogManager.logError("Error decoding AppBskyFeedThreadgate: \(error)")
                    return .decodeError("Error decoding AppBskyFeedThreadgate: \(error)")
                }
            }

            decoders["app.bsky.feed.threadgate#mentionRule"] = { decoder in
                do {
                    let decodedObject = try AppBskyFeedThreadgate.MentionRule(from: decoder)
                    return .knownType(decodedObject)
                } catch {
                    LogManager.logError("Error decoding AppBskyFeedThreadgate.MentionRule: \(error)")
                    return .decodeError("Error decoding AppBskyFeedThreadgate.MentionRule: \(error)")
                }
            }

            decoders["app.bsky.feed.threadgate#followerRule"] = { decoder in
                do {
                    let decodedObject = try AppBskyFeedThreadgate.FollowerRule(from: decoder)
                    return .knownType(decodedObject)
                } catch {
                    LogManager.logError("Error decoding AppBskyFeedThreadgate.FollowerRule: \(error)")
                    return .decodeError("Error decoding AppBskyFeedThreadgate.FollowerRule: \(error)")
                }
            }

            decoders["app.bsky.feed.threadgate#followingRule"] = { decoder in
                do {
                    let decodedObject = try AppBskyFeedThreadgate.FollowingRule(from: decoder)
                    return .knownType(decodedObject)
                } catch {
                    LogManager.logError("Error decoding AppBskyFeedThreadgate.FollowingRule: \(error)")
                    return .decodeError("Error decoding AppBskyFeedThreadgate.FollowingRule: \(error)")
                }
            }

            decoders["app.bsky.feed.threadgate#listRule"] = { decoder in
                do {
                    let decodedObject = try AppBskyFeedThreadgate.ListRule(from: decoder)
                    return .knownType(decodedObject)
                } catch {
                    LogManager.logError("Error decoding AppBskyFeedThreadgate.ListRule: \(error)")
                    return .decodeError("Error decoding AppBskyFeedThreadgate.ListRule: \(error)")
                }
            }

            decoders["app.bsky.feed.getLikes#like"] = { decoder in
                do {
                    let decodedObject = try AppBskyFeedGetLikes.Like(from: decoder)
                    return .knownType(decodedObject)
                } catch {
                    LogManager.logError("Error decoding AppBskyFeedGetLikes.Like: \(error)")
                    return .decodeError("Error decoding AppBskyFeedGetLikes.Like: \(error)")
                }
            }

            decoders["app.bsky.feed.like"] = { decoder in
                do {
                    let decodedObject = try AppBskyFeedLike(from: decoder)
                    return .knownType(decodedObject)
                } catch {
                    LogManager.logError("Error decoding AppBskyFeedLike: \(error)")
                    return .decodeError("Error decoding AppBskyFeedLike: \(error)")
                }
            }

            decoders["app.bsky.feed.postgate"] = { decoder in
                do {
                    let decodedObject = try AppBskyFeedPostgate(from: decoder)
                    return .knownType(decodedObject)
                } catch {
                    LogManager.logError("Error decoding AppBskyFeedPostgate: \(error)")
                    return .decodeError("Error decoding AppBskyFeedPostgate: \(error)")
                }
            }

            decoders["app.bsky.feed.postgate#disableRule"] = { decoder in
                do {
                    let decodedObject = try AppBskyFeedPostgate.DisableRule(from: decoder)
                    return .knownType(decodedObject)
                } catch {
                    LogManager.logError("Error decoding AppBskyFeedPostgate.DisableRule: \(error)")
                    return .decodeError("Error decoding AppBskyFeedPostgate.DisableRule: \(error)")
                }
            }

            decoders["app.bsky.feed.repost"] = { decoder in
                do {
                    let decodedObject = try AppBskyFeedRepost(from: decoder)
                    return .knownType(decodedObject)
                } catch {
                    LogManager.logError("Error decoding AppBskyFeedRepost: \(error)")
                    return .decodeError("Error decoding AppBskyFeedRepost: \(error)")
                }
            }

            decoders["app.bsky.feed.describeFeedGenerator#feed"] = { decoder in
>>>>>>> af472fad
                do {
                    let decodedObject = try AppBskyGraphStarterpack(from: decoder)
                    return .knownType(decodedObject)
                } catch {
                    LogManager.logError("Error decoding AppBskyGraphStarterpack: \(error)")
                    return .decodeError("Error decoding AppBskyGraphStarterpack: \(error)")
                }
            }
            
            decoders["app.bsky.graph.starterpack#feedItem"] = { decoder in
                do {
                    let decodedObject = try AppBskyGraphStarterpack.FeedItem(from: decoder)
                    return .knownType(decodedObject)
                } catch {
                    LogManager.logError("Error decoding AppBskyGraphStarterpack.FeedItem: \(error)")
                    return .decodeError("Error decoding AppBskyGraphStarterpack.FeedItem: \(error)")
                }
            }
            
            decoders["app.bsky.richtext.facet"] = { decoder in
                do {
                    let decodedObject = try AppBskyRichtextFacet(from: decoder)
                    return .knownType(decodedObject)
                } catch {
                    LogManager.logError("Error decoding AppBskyRichtextFacet: \(error)")
                    return .decodeError("Error decoding AppBskyRichtextFacet: \(error)")
                }
            }
            
            decoders["app.bsky.richtext.facet#mention"] = { decoder in
                do {
                    let decodedObject = try AppBskyRichtextFacet.Mention(from: decoder)
                    return .knownType(decodedObject)
                } catch {
                    LogManager.logError("Error decoding AppBskyRichtextFacet.Mention: \(error)")
                    return .decodeError("Error decoding AppBskyRichtextFacet.Mention: \(error)")
                }
            }
            
            decoders["app.bsky.richtext.facet#link"] = { decoder in
                do {
                    let decodedObject = try AppBskyRichtextFacet.Link(from: decoder)
                    return .knownType(decodedObject)
                } catch {
                    LogManager.logError("Error decoding AppBskyRichtextFacet.Link: \(error)")
                    return .decodeError("Error decoding AppBskyRichtextFacet.Link: \(error)")
                }
            }
            
            decoders["app.bsky.richtext.facet#tag"] = { decoder in
                do {
                    let decodedObject = try AppBskyRichtextFacet.Tag(from: decoder)
                    return .knownType(decodedObject)
                } catch {
                    LogManager.logError("Error decoding AppBskyRichtextFacet.Tag: \(error)")
                    return .decodeError("Error decoding AppBskyRichtextFacet.Tag: \(error)")
                }
            }
            
            decoders["app.bsky.richtext.facet#byteSlice"] = { decoder in
                do {
                    let decodedObject = try AppBskyRichtextFacet.ByteSlice(from: decoder)
                    return .knownType(decodedObject)
                } catch {
                    LogManager.logError("Error decoding AppBskyRichtextFacet.ByteSlice: \(error)")
                    return .decodeError("Error decoding AppBskyRichtextFacet.ByteSlice: \(error)")
                }
            }
            
            decoders["app.bsky.labeler.defs#labelerView"] = { decoder in
                do {
                    let decodedObject = try AppBskyLabelerDefs.LabelerView(from: decoder)
                    return .knownType(decodedObject)
                } catch {
                    LogManager.logError("Error decoding AppBskyLabelerDefs.LabelerView: \(error)")
                    return .decodeError("Error decoding AppBskyLabelerDefs.LabelerView: \(error)")
                }
            }
            
            decoders["app.bsky.labeler.defs#labelerViewDetailed"] = { decoder in
                do {
                    let decodedObject = try AppBskyLabelerDefs.LabelerViewDetailed(from: decoder)
                    return .knownType(decodedObject)
                } catch {
                    LogManager.logError("Error decoding AppBskyLabelerDefs.LabelerViewDetailed: \(error)")
                    return .decodeError("Error decoding AppBskyLabelerDefs.LabelerViewDetailed: \(error)")
                }
            }
            
            decoders["app.bsky.labeler.defs#labelerViewerState"] = { decoder in
                do {
                    let decodedObject = try AppBskyLabelerDefs.LabelerViewerState(from: decoder)
                    return .knownType(decodedObject)
                } catch {
                    LogManager.logError("Error decoding AppBskyLabelerDefs.LabelerViewerState: \(error)")
                    return .decodeError("Error decoding AppBskyLabelerDefs.LabelerViewerState: \(error)")
                }
            }
            
            decoders["app.bsky.labeler.defs#labelerPolicies"] = { decoder in
                do {
                    let decodedObject = try AppBskyLabelerDefs.LabelerPolicies(from: decoder)
                    return .knownType(decodedObject)
                } catch {
                    LogManager.logError("Error decoding AppBskyLabelerDefs.LabelerPolicies: \(error)")
                    return .decodeError("Error decoding AppBskyLabelerDefs.LabelerPolicies: \(error)")
                }
            }
<<<<<<< HEAD
            
            decoders["app.bsky.feed.like"] = { decoder in
                do {
                    let decodedObject = try AppBskyFeedLike(from: decoder)
                    return .knownType(decodedObject)
                } catch {
                    LogManager.logError("Error decoding AppBskyFeedLike: \(error)")
                    return .decodeError("Error decoding AppBskyFeedLike: \(error)")
                }
            }
            
=======

            decoders["app.bsky.actor.profile"] = { decoder in
                do {
                    let decodedObject = try AppBskyActorProfile(from: decoder)
                    return .knownType(decodedObject)
                } catch {
                    LogManager.logError("Error decoding AppBskyActorProfile: \(error)")
                    return .decodeError("Error decoding AppBskyActorProfile: \(error)")
                }
            }

            decoders["app.bsky.labeler.defs#labelerView"] = { decoder in
                do {
                    let decodedObject = try AppBskyLabelerDefs.LabelerView(from: decoder)
                    return .knownType(decodedObject)
                } catch {
                    LogManager.logError("Error decoding AppBskyLabelerDefs.LabelerView: \(error)")
                    return .decodeError("Error decoding AppBskyLabelerDefs.LabelerView: \(error)")
                }
            }

            decoders["app.bsky.labeler.defs#labelerViewDetailed"] = { decoder in
                do {
                    let decodedObject = try AppBskyLabelerDefs.LabelerViewDetailed(from: decoder)
                    return .knownType(decodedObject)
                } catch {
                    LogManager.logError("Error decoding AppBskyLabelerDefs.LabelerViewDetailed: \(error)")
                    return .decodeError("Error decoding AppBskyLabelerDefs.LabelerViewDetailed: \(error)")
                }
            }

            decoders["app.bsky.labeler.defs#labelerViewerState"] = { decoder in
                do {
                    let decodedObject = try AppBskyLabelerDefs.LabelerViewerState(from: decoder)
                    return .knownType(decodedObject)
                } catch {
                    LogManager.logError("Error decoding AppBskyLabelerDefs.LabelerViewerState: \(error)")
                    return .decodeError("Error decoding AppBskyLabelerDefs.LabelerViewerState: \(error)")
                }
            }

            decoders["app.bsky.labeler.defs#labelerPolicies"] = { decoder in
                do {
                    let decodedObject = try AppBskyLabelerDefs.LabelerPolicies(from: decoder)
                    return .knownType(decodedObject)
                } catch {
                    LogManager.logError("Error decoding AppBskyLabelerDefs.LabelerPolicies: \(error)")
                    return .decodeError("Error decoding AppBskyLabelerDefs.LabelerPolicies: \(error)")
                }
            }

>>>>>>> af472fad
            decoders["app.bsky.actor.defs#profileViewBasic"] = { decoder in
                do {
                    let decodedObject = try AppBskyActorDefs.ProfileViewBasic(from: decoder)
                    return .knownType(decodedObject)
                } catch {
                    LogManager.logError("Error decoding AppBskyActorDefs.ProfileViewBasic: \(error)")
                    return .decodeError("Error decoding AppBskyActorDefs.ProfileViewBasic: \(error)")
                }
            }
            
            decoders["app.bsky.actor.defs#profileView"] = { decoder in
                do {
                    let decodedObject = try AppBskyActorDefs.ProfileView(from: decoder)
                    return .knownType(decodedObject)
                } catch {
                    LogManager.logError("Error decoding AppBskyActorDefs.ProfileView: \(error)")
                    return .decodeError("Error decoding AppBskyActorDefs.ProfileView: \(error)")
                }
            }
            
            decoders["app.bsky.actor.defs#profileViewDetailed"] = { decoder in
                do {
                    let decodedObject = try AppBskyActorDefs.ProfileViewDetailed(from: decoder)
                    return .knownType(decodedObject)
                } catch {
                    LogManager.logError("Error decoding AppBskyActorDefs.ProfileViewDetailed: \(error)")
                    return .decodeError("Error decoding AppBskyActorDefs.ProfileViewDetailed: \(error)")
                }
            }
            
            decoders["app.bsky.actor.defs#profileAssociated"] = { decoder in
                do {
                    let decodedObject = try AppBskyActorDefs.ProfileAssociated(from: decoder)
                    return .knownType(decodedObject)
                } catch {
                    LogManager.logError("Error decoding AppBskyActorDefs.ProfileAssociated: \(error)")
                    return .decodeError("Error decoding AppBskyActorDefs.ProfileAssociated: \(error)")
                }
            }
            
            decoders["app.bsky.actor.defs#profileAssociatedChat"] = { decoder in
                do {
                    let decodedObject = try AppBskyActorDefs.ProfileAssociatedChat(from: decoder)
                    return .knownType(decodedObject)
                } catch {
                    LogManager.logError("Error decoding AppBskyActorDefs.ProfileAssociatedChat: \(error)")
                    return .decodeError("Error decoding AppBskyActorDefs.ProfileAssociatedChat: \(error)")
                }
            }
            
            decoders["app.bsky.actor.defs#viewerState"] = { decoder in
                do {
                    let decodedObject = try AppBskyActorDefs.ViewerState(from: decoder)
                    return .knownType(decodedObject)
                } catch {
                    LogManager.logError("Error decoding AppBskyActorDefs.ViewerState: \(error)")
                    return .decodeError("Error decoding AppBskyActorDefs.ViewerState: \(error)")
                }
            }
            
            decoders["app.bsky.actor.defs#knownFollowers"] = { decoder in
                do {
                    let decodedObject = try AppBskyActorDefs.KnownFollowers(from: decoder)
                    return .knownType(decodedObject)
                } catch {
                    LogManager.logError("Error decoding AppBskyActorDefs.KnownFollowers: \(error)")
                    return .decodeError("Error decoding AppBskyActorDefs.KnownFollowers: \(error)")
                }
            }
            
            decoders["app.bsky.actor.defs#verificationState"] = { decoder in
                do {
                    let decodedObject = try AppBskyActorDefs.VerificationState(from: decoder)
                    return .knownType(decodedObject)
                } catch {
                    LogManager.logError("Error decoding AppBskyActorDefs.VerificationState: \(error)")
                    return .decodeError("Error decoding AppBskyActorDefs.VerificationState: \(error)")
                }
            }
            
            decoders["app.bsky.actor.defs#verificationView"] = { decoder in
                do {
                    let decodedObject = try AppBskyActorDefs.VerificationView(from: decoder)
                    return .knownType(decodedObject)
                } catch {
                    LogManager.logError("Error decoding AppBskyActorDefs.VerificationView: \(error)")
                    return .decodeError("Error decoding AppBskyActorDefs.VerificationView: \(error)")
                }
            }
            
            decoders["app.bsky.actor.defs#preferences"] = { decoder in
                do {
                    let decodedObject = try AppBskyActorDefs.Preferences(from: decoder)
                    return .knownType(decodedObject)
                } catch {
                    LogManager.logError("Error decoding AppBskyActorDefs.Preferences: \(error)")
                    return .decodeError("Error decoding AppBskyActorDefs.Preferences: \(error)")
                }
            }
            
            decoders["app.bsky.actor.defs#adultContentPref"] = { decoder in
                do {
                    let decodedObject = try AppBskyActorDefs.AdultContentPref(from: decoder)
                    return .knownType(decodedObject)
                } catch {
                    LogManager.logError("Error decoding AppBskyActorDefs.AdultContentPref: \(error)")
                    return .decodeError("Error decoding AppBskyActorDefs.AdultContentPref: \(error)")
                }
            }
            
            decoders["app.bsky.actor.defs#contentLabelPref"] = { decoder in
                do {
                    let decodedObject = try AppBskyActorDefs.ContentLabelPref(from: decoder)
                    return .knownType(decodedObject)
                } catch {
                    LogManager.logError("Error decoding AppBskyActorDefs.ContentLabelPref: \(error)")
                    return .decodeError("Error decoding AppBskyActorDefs.ContentLabelPref: \(error)")
                }
            }
            
            decoders["app.bsky.actor.defs#savedFeed"] = { decoder in
                do {
                    let decodedObject = try AppBskyActorDefs.SavedFeed(from: decoder)
                    return .knownType(decodedObject)
                } catch {
                    LogManager.logError("Error decoding AppBskyActorDefs.SavedFeed: \(error)")
                    return .decodeError("Error decoding AppBskyActorDefs.SavedFeed: \(error)")
                }
            }
            
            decoders["app.bsky.actor.defs#savedFeedsPrefV2"] = { decoder in
                do {
                    let decodedObject = try AppBskyActorDefs.SavedFeedsPrefV2(from: decoder)
                    return .knownType(decodedObject)
                } catch {
                    LogManager.logError("Error decoding AppBskyActorDefs.SavedFeedsPrefV2: \(error)")
                    return .decodeError("Error decoding AppBskyActorDefs.SavedFeedsPrefV2: \(error)")
                }
            }
            
            decoders["app.bsky.actor.defs#savedFeedsPref"] = { decoder in
                do {
                    let decodedObject = try AppBskyActorDefs.SavedFeedsPref(from: decoder)
                    return .knownType(decodedObject)
                } catch {
                    LogManager.logError("Error decoding AppBskyActorDefs.SavedFeedsPref: \(error)")
                    return .decodeError("Error decoding AppBskyActorDefs.SavedFeedsPref: \(error)")
                }
            }
            
            decoders["app.bsky.actor.defs#personalDetailsPref"] = { decoder in
                do {
                    let decodedObject = try AppBskyActorDefs.PersonalDetailsPref(from: decoder)
                    return .knownType(decodedObject)
                } catch {
                    LogManager.logError("Error decoding AppBskyActorDefs.PersonalDetailsPref: \(error)")
                    return .decodeError("Error decoding AppBskyActorDefs.PersonalDetailsPref: \(error)")
                }
            }
            
            decoders["app.bsky.actor.defs#feedViewPref"] = { decoder in
                do {
                    let decodedObject = try AppBskyActorDefs.FeedViewPref(from: decoder)
                    return .knownType(decodedObject)
                } catch {
                    LogManager.logError("Error decoding AppBskyActorDefs.FeedViewPref: \(error)")
                    return .decodeError("Error decoding AppBskyActorDefs.FeedViewPref: \(error)")
                }
            }
            
            decoders["app.bsky.actor.defs#threadViewPref"] = { decoder in
                do {
                    let decodedObject = try AppBskyActorDefs.ThreadViewPref(from: decoder)
                    return .knownType(decodedObject)
                } catch {
                    LogManager.logError("Error decoding AppBskyActorDefs.ThreadViewPref: \(error)")
                    return .decodeError("Error decoding AppBskyActorDefs.ThreadViewPref: \(error)")
                }
            }
            
            decoders["app.bsky.actor.defs#interestsPref"] = { decoder in
                do {
                    let decodedObject = try AppBskyActorDefs.InterestsPref(from: decoder)
                    return .knownType(decodedObject)
                } catch {
                    LogManager.logError("Error decoding AppBskyActorDefs.InterestsPref: \(error)")
                    return .decodeError("Error decoding AppBskyActorDefs.InterestsPref: \(error)")
                }
            }
            
            decoders["app.bsky.actor.defs#mutedWord"] = { decoder in
                do {
                    let decodedObject = try AppBskyActorDefs.MutedWord(from: decoder)
                    return .knownType(decodedObject)
                } catch {
                    LogManager.logError("Error decoding AppBskyActorDefs.MutedWord: \(error)")
                    return .decodeError("Error decoding AppBskyActorDefs.MutedWord: \(error)")
                }
            }
            
            decoders["app.bsky.actor.defs#mutedWordsPref"] = { decoder in
                do {
                    let decodedObject = try AppBskyActorDefs.MutedWordsPref(from: decoder)
                    return .knownType(decodedObject)
                } catch {
                    LogManager.logError("Error decoding AppBskyActorDefs.MutedWordsPref: \(error)")
                    return .decodeError("Error decoding AppBskyActorDefs.MutedWordsPref: \(error)")
                }
            }
            
            decoders["app.bsky.actor.defs#hiddenPostsPref"] = { decoder in
                do {
                    let decodedObject = try AppBskyActorDefs.HiddenPostsPref(from: decoder)
                    return .knownType(decodedObject)
                } catch {
                    LogManager.logError("Error decoding AppBskyActorDefs.HiddenPostsPref: \(error)")
                    return .decodeError("Error decoding AppBskyActorDefs.HiddenPostsPref: \(error)")
                }
            }
            
            decoders["app.bsky.actor.defs#labelersPref"] = { decoder in
                do {
                    let decodedObject = try AppBskyActorDefs.LabelersPref(from: decoder)
                    return .knownType(decodedObject)
                } catch {
                    LogManager.logError("Error decoding AppBskyActorDefs.LabelersPref: \(error)")
                    return .decodeError("Error decoding AppBskyActorDefs.LabelersPref: \(error)")
                }
            }
            
            decoders["app.bsky.actor.defs#labelerPrefItem"] = { decoder in
                do {
                    let decodedObject = try AppBskyActorDefs.LabelerPrefItem(from: decoder)
                    return .knownType(decodedObject)
                } catch {
                    LogManager.logError("Error decoding AppBskyActorDefs.LabelerPrefItem: \(error)")
                    return .decodeError("Error decoding AppBskyActorDefs.LabelerPrefItem: \(error)")
                }
            }
            
            decoders["app.bsky.actor.defs#bskyAppStatePref"] = { decoder in
                do {
                    let decodedObject = try AppBskyActorDefs.BskyAppStatePref(from: decoder)
                    return .knownType(decodedObject)
                } catch {
                    LogManager.logError("Error decoding AppBskyActorDefs.BskyAppStatePref: \(error)")
                    return .decodeError("Error decoding AppBskyActorDefs.BskyAppStatePref: \(error)")
                }
            }
            
            decoders["app.bsky.actor.defs#bskyAppProgressGuide"] = { decoder in
                do {
                    let decodedObject = try AppBskyActorDefs.BskyAppProgressGuide(from: decoder)
                    return .knownType(decodedObject)
                } catch {
                    LogManager.logError("Error decoding AppBskyActorDefs.BskyAppProgressGuide: \(error)")
                    return .decodeError("Error decoding AppBskyActorDefs.BskyAppProgressGuide: \(error)")
                }
            }
            
            decoders["app.bsky.actor.defs#nux"] = { decoder in
                do {
                    let decodedObject = try AppBskyActorDefs.Nux(from: decoder)
                    return .knownType(decodedObject)
                } catch {
                    LogManager.logError("Error decoding AppBskyActorDefs.Nux: \(error)")
                    return .decodeError("Error decoding AppBskyActorDefs.Nux: \(error)")
                }
            }
            
            decoders["app.bsky.actor.defs#verificationPrefs"] = { decoder in
                do {
                    let decodedObject = try AppBskyActorDefs.VerificationPrefs(from: decoder)
                    return .knownType(decodedObject)
                } catch {
                    LogManager.logError("Error decoding AppBskyActorDefs.VerificationPrefs: \(error)")
                    return .decodeError("Error decoding AppBskyActorDefs.VerificationPrefs: \(error)")
                }
            }
            
            decoders["app.bsky.actor.defs#postInteractionSettingsPref"] = { decoder in
                do {
                    let decodedObject = try AppBskyActorDefs.PostInteractionSettingsPref(from: decoder)
                    return .knownType(decodedObject)
                } catch {
                    LogManager.logError("Error decoding AppBskyActorDefs.PostInteractionSettingsPref: \(error)")
                    return .decodeError("Error decoding AppBskyActorDefs.PostInteractionSettingsPref: \(error)")
                }
            }
<<<<<<< HEAD
            
            decoders["app.bsky.actor.defs#statusView"] = { decoder in
                do {
                    let decodedObject = try AppBskyActorDefs.StatusView(from: decoder)
                    return .knownType(decodedObject)
                } catch {
                    LogManager.logError("Error decoding AppBskyActorDefs.StatusView: \(error)")
                    return .decodeError("Error decoding AppBskyActorDefs.StatusView: \(error)")
                }
            }
            
=======

            decoders["app.bsky.labeler.service"] = { decoder in
                do {
                    let decodedObject = try AppBskyLabelerService(from: decoder)
                    return .knownType(decodedObject)
                } catch {
                    LogManager.logError("Error decoding AppBskyLabelerService: \(error)")
                    return .decodeError("Error decoding AppBskyLabelerService: \(error)")
                }
            }

>>>>>>> af472fad
            decoders["chat.bsky.convo.defs#messageRef"] = { decoder in
                do {
                    let decodedObject = try ChatBskyConvoDefs.MessageRef(from: decoder)
                    return .knownType(decodedObject)
                } catch {
                    LogManager.logError("Error decoding ChatBskyConvoDefs.MessageRef: \(error)")
                    return .decodeError("Error decoding ChatBskyConvoDefs.MessageRef: \(error)")
                }
            }
            
            decoders["chat.bsky.convo.defs#messageInput"] = { decoder in
                do {
                    let decodedObject = try ChatBskyConvoDefs.MessageInput(from: decoder)
                    return .knownType(decodedObject)
                } catch {
                    LogManager.logError("Error decoding ChatBskyConvoDefs.MessageInput: \(error)")
                    return .decodeError("Error decoding ChatBskyConvoDefs.MessageInput: \(error)")
                }
            }
            
            decoders["chat.bsky.convo.defs#messageView"] = { decoder in
                do {
                    let decodedObject = try ChatBskyConvoDefs.MessageView(from: decoder)
                    return .knownType(decodedObject)
                } catch {
                    LogManager.logError("Error decoding ChatBskyConvoDefs.MessageView: \(error)")
                    return .decodeError("Error decoding ChatBskyConvoDefs.MessageView: \(error)")
                }
            }
            
            decoders["chat.bsky.convo.defs#deletedMessageView"] = { decoder in
                do {
                    let decodedObject = try ChatBskyConvoDefs.DeletedMessageView(from: decoder)
                    return .knownType(decodedObject)
                } catch {
                    LogManager.logError("Error decoding ChatBskyConvoDefs.DeletedMessageView: \(error)")
                    return .decodeError("Error decoding ChatBskyConvoDefs.DeletedMessageView: \(error)")
                }
            }
            
            decoders["chat.bsky.convo.defs#messageViewSender"] = { decoder in
                do {
                    let decodedObject = try ChatBskyConvoDefs.MessageViewSender(from: decoder)
                    return .knownType(decodedObject)
                } catch {
                    LogManager.logError("Error decoding ChatBskyConvoDefs.MessageViewSender: \(error)")
                    return .decodeError("Error decoding ChatBskyConvoDefs.MessageViewSender: \(error)")
                }
            }
            
            decoders["chat.bsky.convo.defs#reactionView"] = { decoder in
                do {
                    let decodedObject = try ChatBskyConvoDefs.ReactionView(from: decoder)
                    return .knownType(decodedObject)
                } catch {
                    LogManager.logError("Error decoding ChatBskyConvoDefs.ReactionView: \(error)")
                    return .decodeError("Error decoding ChatBskyConvoDefs.ReactionView: \(error)")
                }
            }
            
            decoders["chat.bsky.convo.defs#reactionViewSender"] = { decoder in
                do {
                    let decodedObject = try ChatBskyConvoDefs.ReactionViewSender(from: decoder)
                    return .knownType(decodedObject)
                } catch {
                    LogManager.logError("Error decoding ChatBskyConvoDefs.ReactionViewSender: \(error)")
                    return .decodeError("Error decoding ChatBskyConvoDefs.ReactionViewSender: \(error)")
                }
            }
            
            decoders["chat.bsky.convo.defs#messageAndReactionView"] = { decoder in
                do {
                    let decodedObject = try ChatBskyConvoDefs.MessageAndReactionView(from: decoder)
                    return .knownType(decodedObject)
                } catch {
                    LogManager.logError("Error decoding ChatBskyConvoDefs.MessageAndReactionView: \(error)")
                    return .decodeError("Error decoding ChatBskyConvoDefs.MessageAndReactionView: \(error)")
                }
            }
            
            decoders["chat.bsky.convo.defs#convoView"] = { decoder in
                do {
                    let decodedObject = try ChatBskyConvoDefs.ConvoView(from: decoder)
                    return .knownType(decodedObject)
                } catch {
                    LogManager.logError("Error decoding ChatBskyConvoDefs.ConvoView: \(error)")
                    return .decodeError("Error decoding ChatBskyConvoDefs.ConvoView: \(error)")
                }
            }
            
            decoders["chat.bsky.convo.defs#logBeginConvo"] = { decoder in
                do {
                    let decodedObject = try ChatBskyConvoDefs.LogBeginConvo(from: decoder)
                    return .knownType(decodedObject)
                } catch {
                    LogManager.logError("Error decoding ChatBskyConvoDefs.LogBeginConvo: \(error)")
                    return .decodeError("Error decoding ChatBskyConvoDefs.LogBeginConvo: \(error)")
                }
            }
            
            decoders["chat.bsky.convo.defs#logAcceptConvo"] = { decoder in
                do {
                    let decodedObject = try ChatBskyConvoDefs.LogAcceptConvo(from: decoder)
                    return .knownType(decodedObject)
                } catch {
                    LogManager.logError("Error decoding ChatBskyConvoDefs.LogAcceptConvo: \(error)")
                    return .decodeError("Error decoding ChatBskyConvoDefs.LogAcceptConvo: \(error)")
                }
            }
            
            decoders["chat.bsky.convo.defs#logLeaveConvo"] = { decoder in
                do {
                    let decodedObject = try ChatBskyConvoDefs.LogLeaveConvo(from: decoder)
                    return .knownType(decodedObject)
                } catch {
                    LogManager.logError("Error decoding ChatBskyConvoDefs.LogLeaveConvo: \(error)")
                    return .decodeError("Error decoding ChatBskyConvoDefs.LogLeaveConvo: \(error)")
                }
            }
            
            decoders["chat.bsky.convo.defs#logMuteConvo"] = { decoder in
                do {
                    let decodedObject = try ChatBskyConvoDefs.LogMuteConvo(from: decoder)
                    return .knownType(decodedObject)
                } catch {
                    LogManager.logError("Error decoding ChatBskyConvoDefs.LogMuteConvo: \(error)")
                    return .decodeError("Error decoding ChatBskyConvoDefs.LogMuteConvo: \(error)")
                }
            }
            
            decoders["chat.bsky.convo.defs#logUnmuteConvo"] = { decoder in
                do {
                    let decodedObject = try ChatBskyConvoDefs.LogUnmuteConvo(from: decoder)
                    return .knownType(decodedObject)
                } catch {
                    LogManager.logError("Error decoding ChatBskyConvoDefs.LogUnmuteConvo: \(error)")
                    return .decodeError("Error decoding ChatBskyConvoDefs.LogUnmuteConvo: \(error)")
                }
            }
            
            decoders["chat.bsky.convo.defs#logCreateMessage"] = { decoder in
                do {
                    let decodedObject = try ChatBskyConvoDefs.LogCreateMessage(from: decoder)
                    return .knownType(decodedObject)
                } catch {
                    LogManager.logError("Error decoding ChatBskyConvoDefs.LogCreateMessage: \(error)")
                    return .decodeError("Error decoding ChatBskyConvoDefs.LogCreateMessage: \(error)")
                }
            }
            
            decoders["chat.bsky.convo.defs#logDeleteMessage"] = { decoder in
                do {
                    let decodedObject = try ChatBskyConvoDefs.LogDeleteMessage(from: decoder)
                    return .knownType(decodedObject)
                } catch {
                    LogManager.logError("Error decoding ChatBskyConvoDefs.LogDeleteMessage: \(error)")
                    return .decodeError("Error decoding ChatBskyConvoDefs.LogDeleteMessage: \(error)")
                }
            }
            
            decoders["chat.bsky.convo.defs#logReadMessage"] = { decoder in
                do {
                    let decodedObject = try ChatBskyConvoDefs.LogReadMessage(from: decoder)
                    return .knownType(decodedObject)
                } catch {
                    LogManager.logError("Error decoding ChatBskyConvoDefs.LogReadMessage: \(error)")
                    return .decodeError("Error decoding ChatBskyConvoDefs.LogReadMessage: \(error)")
                }
            }
            
            decoders["chat.bsky.convo.defs#logAddReaction"] = { decoder in
                do {
                    let decodedObject = try ChatBskyConvoDefs.LogAddReaction(from: decoder)
                    return .knownType(decodedObject)
                } catch {
                    LogManager.logError("Error decoding ChatBskyConvoDefs.LogAddReaction: \(error)")
                    return .decodeError("Error decoding ChatBskyConvoDefs.LogAddReaction: \(error)")
                }
            }
            
            decoders["chat.bsky.convo.defs#logRemoveReaction"] = { decoder in
                do {
                    let decodedObject = try ChatBskyConvoDefs.LogRemoveReaction(from: decoder)
                    return .knownType(decodedObject)
                } catch {
                    LogManager.logError("Error decoding ChatBskyConvoDefs.LogRemoveReaction: \(error)")
                    return .decodeError("Error decoding ChatBskyConvoDefs.LogRemoveReaction: \(error)")
                }
            }
<<<<<<< HEAD
            
=======

>>>>>>> af472fad
            decoders["chat.bsky.convo.sendMessageBatch#batchItem"] = { decoder in
                do {
                    let decodedObject = try ChatBskyConvoSendMessageBatch.BatchItem(from: decoder)
                    return .knownType(decodedObject)
                } catch {
                    LogManager.logError("Error decoding ChatBskyConvoSendMessageBatch.BatchItem: \(error)")
                    return .decodeError("Error decoding ChatBskyConvoSendMessageBatch.BatchItem: \(error)")
                }
            }
<<<<<<< HEAD
            
            decoders["com.atproto.identity.defs#identityInfo"] = { decoder in
                do {
                    let decodedObject = try ComAtprotoIdentityDefs.IdentityInfo(from: decoder)
                    return .knownType(decodedObject)
                } catch {
                    LogManager.logError("Error decoding ComAtprotoIdentityDefs.IdentityInfo: \(error)")
                    return .decodeError("Error decoding ComAtprotoIdentityDefs.IdentityInfo: \(error)")
                }
            }
            
            decoders["app.bsky.actor.profile"] = { decoder in
                do {
                    let decodedObject = try AppBskyActorProfile(from: decoder)
                    return .knownType(decodedObject)
                } catch {
                    LogManager.logError("Error decoding AppBskyActorProfile: \(error)")
                    return .decodeError("Error decoding AppBskyActorProfile: \(error)")
                }
            }
            
=======

>>>>>>> af472fad
            decoders["chat.bsky.actor.defs#profileViewBasic"] = { decoder in
                do {
                    let decodedObject = try ChatBskyActorDefs.ProfileViewBasic(from: decoder)
                    return .knownType(decodedObject)
                } catch {
                    LogManager.logError("Error decoding ChatBskyActorDefs.ProfileViewBasic: \(error)")
                    return .decodeError("Error decoding ChatBskyActorDefs.ProfileViewBasic: \(error)")
                }
            }
<<<<<<< HEAD
            
            decoders["app.bsky.labeler.service"] = { decoder in
                do {
                    let decodedObject = try AppBskyLabelerService(from: decoder)
                    return .knownType(decodedObject)
                } catch {
                    LogManager.logError("Error decoding AppBskyLabelerService: \(error)")
                    return .decodeError("Error decoding AppBskyLabelerService: \(error)")
                }
            }
            
=======

>>>>>>> af472fad
            decoders["chat.bsky.actor.declaration"] = { decoder in
                do {
                    let decodedObject = try ChatBskyActorDeclaration(from: decoder)
                    return .knownType(decodedObject)
                } catch {
                    LogManager.logError("Error decoding ChatBskyActorDeclaration: \(error)")
                    return .decodeError("Error decoding ChatBskyActorDeclaration: \(error)")
                }
            }
<<<<<<< HEAD
            
            decoders["app.bsky.actor.status"] = { decoder in
                do {
                    let decodedObject = try AppBskyActorStatus(from: decoder)
                    return .knownType(decodedObject)
                } catch {
                    LogManager.logError("Error decoding AppBskyActorStatus: \(error)")
                    return .decodeError("Error decoding AppBskyActorStatus: \(error)")
=======

            decoders["chat.bsky.moderation.getActorMetadata#metadata"] = { decoder in
                do {
                    let decodedObject = try ChatBskyModerationGetActorMetadata.Metadata(from: decoder)
                    return .knownType(decodedObject)
                } catch {
                    LogManager.logError("Error decoding ChatBskyModerationGetActorMetadata.Metadata: \(error)")
                    return .decodeError("Error decoding ChatBskyModerationGetActorMetadata.Metadata: \(error)")
>>>>>>> af472fad
                }
            }
            
            decoders["chat.bsky.moderation.getActorMetadata#metadata"] = { decoder in
                do {
                    let decodedObject = try ChatBskyModerationGetActorMetadata.Metadata(from: decoder)
                    return .knownType(decodedObject)
                } catch {
                    LogManager.logError("Error decoding ChatBskyModerationGetActorMetadata.Metadata: \(error)")
                    return .decodeError("Error decoding ChatBskyModerationGetActorMetadata.Metadata: \(error)")
                }
            }
            
            decoders["com.atproto.admin.defs#statusAttr"] = { decoder in
                do {
                    let decodedObject = try ComAtprotoAdminDefs.StatusAttr(from: decoder)
                    return .knownType(decodedObject)
                } catch {
                    LogManager.logError("Error decoding ComAtprotoAdminDefs.StatusAttr: \(error)")
                    return .decodeError("Error decoding ComAtprotoAdminDefs.StatusAttr: \(error)")
                }
            }
            
            decoders["com.atproto.admin.defs#accountView"] = { decoder in
                do {
                    let decodedObject = try ComAtprotoAdminDefs.AccountView(from: decoder)
                    return .knownType(decodedObject)
                } catch {
                    LogManager.logError("Error decoding ComAtprotoAdminDefs.AccountView: \(error)")
                    return .decodeError("Error decoding ComAtprotoAdminDefs.AccountView: \(error)")
                }
            }
            
            decoders["com.atproto.admin.defs#repoRef"] = { decoder in
                do {
                    let decodedObject = try ComAtprotoAdminDefs.RepoRef(from: decoder)
                    return .knownType(decodedObject)
                } catch {
                    LogManager.logError("Error decoding ComAtprotoAdminDefs.RepoRef: \(error)")
                    return .decodeError("Error decoding ComAtprotoAdminDefs.RepoRef: \(error)")
                }
            }
            
            decoders["com.atproto.admin.defs#repoBlobRef"] = { decoder in
                do {
                    let decodedObject = try ComAtprotoAdminDefs.RepoBlobRef(from: decoder)
                    return .knownType(decodedObject)
                } catch {
                    LogManager.logError("Error decoding ComAtprotoAdminDefs.RepoBlobRef: \(error)")
                    return .decodeError("Error decoding ComAtprotoAdminDefs.RepoBlobRef: \(error)")
                }
            }
            
            decoders["com.atproto.admin.defs#threatSignature"] = { decoder in
                do {
                    let decodedObject = try ComAtprotoAdminDefs.ThreatSignature(from: decoder)
                    return .knownType(decodedObject)
                } catch {
                    LogManager.logError("Error decoding ComAtprotoAdminDefs.ThreatSignature: \(error)")
                    return .decodeError("Error decoding ComAtprotoAdminDefs.ThreatSignature: \(error)")
                }
            }
<<<<<<< HEAD
            
            decoders["com.atproto.server.createInviteCodes#accountCodes"] = { decoder in
                do {
                    let decodedObject = try ComAtprotoServerCreateInviteCodes.AccountCodes(from: decoder)
                    return .knownType(decodedObject)
                } catch {
                    LogManager.logError("Error decoding ComAtprotoServerCreateInviteCodes.AccountCodes: \(error)")
                    return .decodeError("Error decoding ComAtprotoServerCreateInviteCodes.AccountCodes: \(error)")
                }
            }
            
=======

            decoders["com.atproto.server.listAppPasswords#appPassword"] = { decoder in
                do {
                    let decodedObject = try ComAtprotoServerListAppPasswords.AppPassword(from: decoder)
                    return .knownType(decodedObject)
                } catch {
                    LogManager.logError("Error decoding ComAtprotoServerListAppPasswords.AppPassword: \(error)")
                    return .decodeError("Error decoding ComAtprotoServerListAppPasswords.AppPassword: \(error)")
                }
            }

>>>>>>> af472fad
            decoders["com.atproto.label.defs#label"] = { decoder in
                do {
                    let decodedObject = try ComAtprotoLabelDefs.Label(from: decoder)
                    return .knownType(decodedObject)
                } catch {
                    LogManager.logError("Error decoding ComAtprotoLabelDefs.Label: \(error)")
                    return .decodeError("Error decoding ComAtprotoLabelDefs.Label: \(error)")
                }
            }
            
            decoders["com.atproto.label.defs#selfLabels"] = { decoder in
                do {
                    let decodedObject = try ComAtprotoLabelDefs.SelfLabels(from: decoder)
                    return .knownType(decodedObject)
                } catch {
                    LogManager.logError("Error decoding ComAtprotoLabelDefs.SelfLabels: \(error)")
                    return .decodeError("Error decoding ComAtprotoLabelDefs.SelfLabels: \(error)")
                }
            }
            
            decoders["com.atproto.label.defs#selfLabel"] = { decoder in
                do {
                    let decodedObject = try ComAtprotoLabelDefs.SelfLabel(from: decoder)
                    return .knownType(decodedObject)
                } catch {
                    LogManager.logError("Error decoding ComAtprotoLabelDefs.SelfLabel: \(error)")
                    return .decodeError("Error decoding ComAtprotoLabelDefs.SelfLabel: \(error)")
                }
            }
            
            decoders["com.atproto.label.defs#labelValueDefinition"] = { decoder in
                do {
                    let decodedObject = try ComAtprotoLabelDefs.LabelValueDefinition(from: decoder)
                    return .knownType(decodedObject)
                } catch {
                    LogManager.logError("Error decoding ComAtprotoLabelDefs.LabelValueDefinition: \(error)")
                    return .decodeError("Error decoding ComAtprotoLabelDefs.LabelValueDefinition: \(error)")
                }
            }
            
            decoders["com.atproto.label.defs#labelValueDefinitionStrings"] = { decoder in
                do {
                    let decodedObject = try ComAtprotoLabelDefs.LabelValueDefinitionStrings(from: decoder)
                    return .knownType(decodedObject)
                } catch {
                    LogManager.logError("Error decoding ComAtprotoLabelDefs.LabelValueDefinitionStrings: \(error)")
                    return .decodeError("Error decoding ComAtprotoLabelDefs.LabelValueDefinitionStrings: \(error)")
                }
            }
<<<<<<< HEAD
            
            decoders["com.atproto.server.listAppPasswords#appPassword"] = { decoder in
                do {
                    let decodedObject = try ComAtprotoServerListAppPasswords.AppPassword(from: decoder)
                    return .knownType(decodedObject)
                } catch {
                    LogManager.logError("Error decoding ComAtprotoServerListAppPasswords.AppPassword: \(error)")
                    return .decodeError("Error decoding ComAtprotoServerListAppPasswords.AppPassword: \(error)")
                }
            }
            
            decoders["com.atproto.server.createAppPassword#appPassword"] = { decoder in
                do {
                    let decodedObject = try ComAtprotoServerCreateAppPassword.AppPassword(from: decoder)
                    return .knownType(decodedObject)
                } catch {
                    LogManager.logError("Error decoding ComAtprotoServerCreateAppPassword.AppPassword: \(error)")
                    return .decodeError("Error decoding ComAtprotoServerCreateAppPassword.AppPassword: \(error)")
                }
            }
            
=======

            decoders["com.atproto.server.defs#inviteCode"] = { decoder in
                do {
                    let decodedObject = try ComAtprotoServerDefs.InviteCode(from: decoder)
                    return .knownType(decodedObject)
                } catch {
                    LogManager.logError("Error decoding ComAtprotoServerDefs.InviteCode: \(error)")
                    return .decodeError("Error decoding ComAtprotoServerDefs.InviteCode: \(error)")
                }
            }

            decoders["com.atproto.server.defs#inviteCodeUse"] = { decoder in
                do {
                    let decodedObject = try ComAtprotoServerDefs.InviteCodeUse(from: decoder)
                    return .knownType(decodedObject)
                } catch {
                    LogManager.logError("Error decoding ComAtprotoServerDefs.InviteCodeUse: \(error)")
                    return .decodeError("Error decoding ComAtprotoServerDefs.InviteCodeUse: \(error)")
                }
            }

>>>>>>> af472fad
            decoders["com.atproto.server.describeServer#links"] = { decoder in
                do {
                    let decodedObject = try ComAtprotoServerDescribeServer.Links(from: decoder)
                    return .knownType(decodedObject)
                } catch {
                    LogManager.logError("Error decoding ComAtprotoServerDescribeServer.Links: \(error)")
                    return .decodeError("Error decoding ComAtprotoServerDescribeServer.Links: \(error)")
                }
            }
            
            decoders["com.atproto.server.describeServer#contact"] = { decoder in
                do {
                    let decodedObject = try ComAtprotoServerDescribeServer.Contact(from: decoder)
                    return .knownType(decodedObject)
                } catch {
                    LogManager.logError("Error decoding ComAtprotoServerDescribeServer.Contact: \(error)")
                    return .decodeError("Error decoding ComAtprotoServerDescribeServer.Contact: \(error)")
                }
            }
<<<<<<< HEAD
            
            decoders["com.atproto.server.defs#inviteCode"] = { decoder in
=======

            decoders["com.atproto.server.createInviteCodes#accountCodes"] = { decoder in
                do {
                    let decodedObject = try ComAtprotoServerCreateInviteCodes.AccountCodes(from: decoder)
                    return .knownType(decodedObject)
                } catch {
                    LogManager.logError("Error decoding ComAtprotoServerCreateInviteCodes.AccountCodes: \(error)")
                    return .decodeError("Error decoding ComAtprotoServerCreateInviteCodes.AccountCodes: \(error)")
                }
            }

            decoders["com.atproto.server.createAppPassword#appPassword"] = { decoder in
                do {
                    let decodedObject = try ComAtprotoServerCreateAppPassword.AppPassword(from: decoder)
                    return .knownType(decodedObject)
                } catch {
                    LogManager.logError("Error decoding ComAtprotoServerCreateAppPassword.AppPassword: \(error)")
                    return .decodeError("Error decoding ComAtprotoServerCreateAppPassword.AppPassword: \(error)")
                }
            }

            decoders["com.atproto.lexicon.schema"] = { decoder in
                do {
                    let decodedObject = try ComAtprotoLexiconSchema(from: decoder)
                    return .knownType(decodedObject)
                } catch {
                    LogManager.logError("Error decoding ComAtprotoLexiconSchema: \(error)")
                    return .decodeError("Error decoding ComAtprotoLexiconSchema: \(error)")
                }
            }

            decoders["com.atproto.sync.listRepos#repo"] = { decoder in
>>>>>>> af472fad
                do {
                    let decodedObject = try ComAtprotoServerDefs.InviteCode(from: decoder)
                    return .knownType(decodedObject)
                } catch {
                    LogManager.logError("Error decoding ComAtprotoServerDefs.InviteCode: \(error)")
                    return .decodeError("Error decoding ComAtprotoServerDefs.InviteCode: \(error)")
                }
            }
<<<<<<< HEAD
            
            decoders["com.atproto.server.defs#inviteCodeUse"] = { decoder in
                do {
                    let decodedObject = try ComAtprotoServerDefs.InviteCodeUse(from: decoder)
                    return .knownType(decodedObject)
                } catch {
                    LogManager.logError("Error decoding ComAtprotoServerDefs.InviteCodeUse: \(error)")
                    return .decodeError("Error decoding ComAtprotoServerDefs.InviteCodeUse: \(error)")
                }
            }
            
            decoders["com.atproto.sync.listHosts#host"] = { decoder in
                do {
                    let decodedObject = try ComAtprotoSyncListHosts.Host(from: decoder)
                    return .knownType(decodedObject)
                } catch {
                    LogManager.logError("Error decoding ComAtprotoSyncListHosts.Host: \(error)")
                    return .decodeError("Error decoding ComAtprotoSyncListHosts.Host: \(error)")
                }
            }
            
            decoders["com.atproto.sync.listReposByCollection#repo"] = { decoder in
=======

            decoders["com.atproto.sync.listReposByCollection#repo"] = { decoder in
                do {
                    let decodedObject = try ComAtprotoSyncListReposByCollection.Repo(from: decoder)
                    return .knownType(decodedObject)
                } catch {
                    LogManager.logError("Error decoding ComAtprotoSyncListReposByCollection.Repo: \(error)")
                    return .decodeError("Error decoding ComAtprotoSyncListReposByCollection.Repo: \(error)")
                }
            }

            decoders["com.atproto.repo.listMissingBlobs#recordBlob"] = { decoder in
>>>>>>> af472fad
                do {
                    let decodedObject = try ComAtprotoRepoListMissingBlobs.RecordBlob(from: decoder)
                    return .knownType(decodedObject)
                } catch {
                    LogManager.logError("Error decoding ComAtprotoRepoListMissingBlobs.RecordBlob: \(error)")
                    return .decodeError("Error decoding ComAtprotoRepoListMissingBlobs.RecordBlob: \(error)")
                }
            }
<<<<<<< HEAD
            
            decoders["com.atproto.repo.listRecords#record"] = { decoder in
=======

            decoders["com.atproto.repo.strongRef"] = { decoder in
>>>>>>> af472fad
                do {
                    let decodedObject = try ComAtprotoRepoStrongRef(from: decoder)
                    return .knownType(decodedObject)
                } catch {
                    LogManager.logError("Error decoding ComAtprotoRepoStrongRef: \(error)")
                    return .decodeError("Error decoding ComAtprotoRepoStrongRef: \(error)")
                }
            }
<<<<<<< HEAD
            
=======

            decoders["com.atproto.repo.defs#commitMeta"] = { decoder in
                do {
                    let decodedObject = try ComAtprotoRepoDefs.CommitMeta(from: decoder)
                    return .knownType(decodedObject)
                } catch {
                    LogManager.logError("Error decoding ComAtprotoRepoDefs.CommitMeta: \(error)")
                    return .decodeError("Error decoding ComAtprotoRepoDefs.CommitMeta: \(error)")
                }
            }

>>>>>>> af472fad
            decoders["com.atproto.repo.applyWrites#create"] = { decoder in
                do {
                    let decodedObject = try ComAtprotoRepoApplyWrites.Create(from: decoder)
                    return .knownType(decodedObject)
                } catch {
                    LogManager.logError("Error decoding ComAtprotoRepoApplyWrites.Create: \(error)")
                    return .decodeError("Error decoding ComAtprotoRepoApplyWrites.Create: \(error)")
                }
            }
            
            decoders["com.atproto.repo.applyWrites#update"] = { decoder in
                do {
                    let decodedObject = try ComAtprotoRepoApplyWrites.Update(from: decoder)
                    return .knownType(decodedObject)
                } catch {
                    LogManager.logError("Error decoding ComAtprotoRepoApplyWrites.Update: \(error)")
                    return .decodeError("Error decoding ComAtprotoRepoApplyWrites.Update: \(error)")
                }
            }
            
            decoders["com.atproto.repo.applyWrites#delete"] = { decoder in
                do {
                    let decodedObject = try ComAtprotoRepoApplyWrites.Delete(from: decoder)
                    return .knownType(decodedObject)
                } catch {
                    LogManager.logError("Error decoding ComAtprotoRepoApplyWrites.Delete: \(error)")
                    return .decodeError("Error decoding ComAtprotoRepoApplyWrites.Delete: \(error)")
                }
            }
            
            decoders["com.atproto.repo.applyWrites#createResult"] = { decoder in
                do {
                    let decodedObject = try ComAtprotoRepoApplyWrites.CreateResult(from: decoder)
                    return .knownType(decodedObject)
                } catch {
                    LogManager.logError("Error decoding ComAtprotoRepoApplyWrites.CreateResult: \(error)")
                    return .decodeError("Error decoding ComAtprotoRepoApplyWrites.CreateResult: \(error)")
                }
            }
            
            decoders["com.atproto.repo.applyWrites#updateResult"] = { decoder in
                do {
                    let decodedObject = try ComAtprotoRepoApplyWrites.UpdateResult(from: decoder)
                    return .knownType(decodedObject)
                } catch {
                    LogManager.logError("Error decoding ComAtprotoRepoApplyWrites.UpdateResult: \(error)")
                    return .decodeError("Error decoding ComAtprotoRepoApplyWrites.UpdateResult: \(error)")
                }
            }
            
            decoders["com.atproto.repo.applyWrites#deleteResult"] = { decoder in
                do {
                    let decodedObject = try ComAtprotoRepoApplyWrites.DeleteResult(from: decoder)
                    return .knownType(decodedObject)
                } catch {
                    LogManager.logError("Error decoding ComAtprotoRepoApplyWrites.DeleteResult: \(error)")
                    return .decodeError("Error decoding ComAtprotoRepoApplyWrites.DeleteResult: \(error)")
                }
            }
<<<<<<< HEAD
            
            decoders["com.atproto.repo.defs#commitMeta"] = { decoder in
                do {
                    let decodedObject = try ComAtprotoRepoDefs.CommitMeta(from: decoder)
                    return .knownType(decodedObject)
                } catch {
                    LogManager.logError("Error decoding ComAtprotoRepoDefs.CommitMeta: \(error)")
                    return .decodeError("Error decoding ComAtprotoRepoDefs.CommitMeta: \(error)")
                }
            }
            
            decoders["com.atproto.lexicon.schema"] = { decoder in
                do {
                    let decodedObject = try ComAtprotoLexiconSchema(from: decoder)
                    return .knownType(decodedObject)
                } catch {
                    LogManager.logError("Error decoding ComAtprotoLexiconSchema: \(error)")
                    return .decodeError("Error decoding ComAtprotoLexiconSchema: \(error)")
                }
            }
            
            decoders["com.atproto.repo.strongRef"] = { decoder in
                do {
                    let decodedObject = try ComAtprotoRepoStrongRef(from: decoder)
                    return .knownType(decodedObject)
                } catch {
                    LogManager.logError("Error decoding ComAtprotoRepoStrongRef: \(error)")
                    return .decodeError("Error decoding ComAtprotoRepoStrongRef: \(error)")
                }
            }
            
            decoders["com.atproto.repo.listMissingBlobs#recordBlob"] = { decoder in
                do {
                    let decodedObject = try ComAtprotoRepoListMissingBlobs.RecordBlob(from: decoder)
                    return .knownType(decodedObject)
                } catch {
                    LogManager.logError("Error decoding ComAtprotoRepoListMissingBlobs.RecordBlob: \(error)")
                    return .decodeError("Error decoding ComAtprotoRepoListMissingBlobs.RecordBlob: \(error)")
                }
            }
            
            decoders["com.atproto.sync.listRepos#repo"] = { decoder in
                do {
                    let decodedObject = try ComAtprotoSyncListRepos.Repo(from: decoder)
                    return .knownType(decodedObject)
                } catch {
                    LogManager.logError("Error decoding ComAtprotoSyncListRepos.Repo: \(error)")
                    return .decodeError("Error decoding ComAtprotoSyncListRepos.Repo: \(error)")
                }
            }
            
=======

            decoders["com.atproto.repo.listRecords#record"] = { decoder in
                do {
                    let decodedObject = try ComAtprotoRepoListRecords.Record(from: decoder)
                    return .knownType(decodedObject)
                } catch {
                    LogManager.logError("Error decoding ComAtprotoRepoListRecords.Record: \(error)")
                    return .decodeError("Error decoding ComAtprotoRepoListRecords.Record: \(error)")
                }
            }

>>>>>>> af472fad
            self.decoders = decoders
        }

        func decoder(for type: String) -> DecoderFunction? {
            return decoders[type]
        }
    }

    private static let decoderFactory = TypeDecoderFactory()

    public init(from decoder: Decoder) throws {
        let container = try decoder.container(keyedBy: DynamicCodingKeys.self)
        if let typeName = container.allKeys.first(where: { $0.stringValue == "$type" }),
           let typeValue = try? container.decode(String.self, forKey: typeName) {


            if let decoderFunction = ATProtocolValueContainer.decoderFactory.decoder(for: typeValue) {
                self = try decoderFunction(decoder)
            } else {
                let unknownObject = try ATProtocolValueContainer.decodeAny(from: container)
                self = .unknownType(typeValue, unknownObject)
            }
        } else {
            do {
                self = try ATProtocolValueContainer.decodeSingleValue(from: decoder)
            } catch {
                LogManager.logError("Error decoding ATProtocolValueContainer: \(error)")
                self = .decodeError("Decoding error: \(error)")
            }
        }
    }

    private static func decodeSingleValue(from decoder: Decoder) throws -> ATProtocolValueContainer {
        let container = try decoder.singleValueContainer()

        if let stringValue = try? container.decode(String.self) {
            return .string(stringValue)
        }
        if let intValue = try? container.decode(Int.self) {
            return .number(intValue)
        }
        if let bigNumberString = try? container.decode(String.self) {
            return .bigNumber(bigNumberString)
        }
        if let boolValue = try? container.decode(Bool.self) {
            return .bool(boolValue)
        }
        if container.decodeNil() {
            return .null
        }


        if var arrayContainer = try? decoder.unkeyedContainer() {
            return .array(try decodeAny(from: &arrayContainer))
        }

        if let nestedContainer = try? decoder.container(keyedBy: DynamicCodingKeys.self) {
            return try decodeAny(from: nestedContainer)
        }

        LogManager.logError("Failed to decode as Array or Object, throwing DecodingError.dataCorruptedError")
        throw DecodingError.dataCorruptedError(in: container, debugDescription: "ATProtocolValueContainer cannot be decoded")
    }

    public func encode(to encoder: Encoder) throws {
        var container = encoder.singleValueContainer()

        switch self {
        case .string(let stringValue):
            try container.encode(stringValue)
        case .number(let intValue):
            try container.encode(intValue)
        case .bigNumber(let bigNumberString):
            try container.encode(bigNumberString)
        case .bool(let boolValue):
            try container.encode(boolValue)
        case .null:
            try container.encodeNil()
        case .link(let linkValue):
            try container.encode(linkValue)
        case .bytes(let bytesValue):
            try container.encode(bytesValue)
        case .array(let arrayValue):
            var arrayContainer = encoder.unkeyedContainer()
            for value in arrayValue {
                try arrayContainer.encode(value)
            }
        case .object(let objectValue):
            var objectContainer = encoder.container(keyedBy: DynamicCodingKeys.self)
            for (key, value) in objectValue {
                let key = DynamicCodingKeys(stringValue: key)!
                try objectContainer.encode(value, forKey: key)
            }
        case .knownType(let customValue):
            try customValue.encode(to: encoder)
        case .unknownType(_, let unknownValue):
            try unknownValue.encode(to: encoder)
        case .decodeError(let errorMessage):
            throw EncodingError.invalidValue(errorMessage, EncodingError.Context(codingPath: encoder.codingPath, debugDescription: "Cannot encode a decoding error."))
        }
    }
    
    // DAG-CBOR encoding with field ordering
    public func toCBORValue() throws -> Any {
        switch self {
        case .knownType(let value):
            return try value.toCBORValue()
        case .string(let string):
            return string
        case .number(let number):
            return number
        case .bigNumber(let string):
            return string
        case .object(let dict):
            var map = OrderedCBORMap()
            // Sort keys to maintain consistent ordering
            let sortedKeys = dict.keys.sorted { a, b in
                if a.utf8.count != b.utf8.count {
                    return a.utf8.count < b.utf8.count
                }
                return a < b
            }
            
            for key in sortedKeys {
                if let value = dict[key] {
                    let cborValue = try value.toCBORValue()
                    map = map.adding(key: key, value: cborValue)
                }
            }
            return map
        case .array(let array):
            return try array.map { try $0.toCBORValue() }
        case .bool(let bool):
            return bool
        case .null:
            return nil as Any?
        case .link(let link):
            return link
        case .bytes(let bytes):
            return bytes
        case .unknownType(_, let container):
            return try container.toCBORValue()
        case .decodeError(let error):
            throw DAGCBORError.encodingFailed("Cannot encode error: \(error)")
        }
    }

    struct DynamicCodingKeys: CodingKey {
        var stringValue: String
        var intValue: Int?

        init?(stringValue: String) {
            self.stringValue = stringValue
        }

        init?(intValue: Int) {
            self.intValue = intValue
            self.stringValue = String(intValue)
        }
    }

    private static func decodeAny(from container: KeyedDecodingContainer<DynamicCodingKeys>) throws -> ATProtocolValueContainer {
        var dictionary = [String: ATProtocolValueContainer]()
        for key in container.allKeys {
            if let boolValue = try? container.decode(Bool.self, forKey: key) {
                dictionary[key.stringValue] = .bool(boolValue)
            } else if let intValue = try? container.decode(Int.self, forKey: key) {
                dictionary[key.stringValue] = .number(intValue)
            } else if let doubleValue = try? container.decode(Double.self, forKey: key) {
                dictionary[key.stringValue] = .bigNumber(String(doubleValue))
            } else if let stringValue = try? container.decode(String.self, forKey: key) {
                dictionary[key.stringValue] = .string(stringValue)
            } else if let nestedContainer = try? container.nestedContainer(keyedBy: DynamicCodingKeys.self, forKey: key) {
                dictionary[key.stringValue] = try decodeAny(from: nestedContainer)
            } else if var arrayContainer = try? container.nestedUnkeyedContainer(forKey: key) {
                var array = [ATProtocolValueContainer]()
                while !arrayContainer.isAtEnd {
                    let value = try arrayContainer.decode(ATProtocolValueContainer.self)
                    array.append(value)
                }
                dictionary[key.stringValue] = .array(array)
            } else {
                LogManager.logError("Failed to decode key: \(key.stringValue)")
                dictionary[key.stringValue] = .decodeError("Cannot decode value for key: \(key.stringValue)")
            }
        }
        return .object(dictionary)
    }

    private static func decodeAny(from unkeyedContainer: inout UnkeyedDecodingContainer) throws -> [ATProtocolValueContainer] {
        var array = [ATProtocolValueContainer]()
        while !unkeyedContainer.isAtEnd {
            if let value = try? unkeyedContainer.decode(Bool.self) {
                array.append(.bool(value))
            } else if let value = try? unkeyedContainer.decode(Int.self) {
                array.append(.number(value))
            } else if let value = try? unkeyedContainer.decode(Double.self) {
                array.append(.bigNumber(String(value)))
            } else if let value = try? unkeyedContainer.decode(String.self) {
                array.append(.string(value))
            } else if var nestedArrayContainer = try? unkeyedContainer.nestedUnkeyedContainer() {
                array.append(.array(try decodeAny(from: &nestedArrayContainer)))
            } else if let nestedContainer = try? unkeyedContainer.nestedContainer(keyedBy: DynamicCodingKeys.self) {
                array.append(try decodeAny(from: nestedContainer))
            } else {
                LogManager.logError("Cannot decode array element at index \(unkeyedContainer.currentIndex)")
                array.append(.decodeError("Cannot decode array element at index \(unkeyedContainer.currentIndex)"))
                break
            }
        }
        return array
    }
}<|MERGE_RESOLUTION|>--- conflicted
+++ resolved
@@ -20,23 +20,8 @@
 
         init() {
             var decoders: [String: DecoderFunction] = [:]
-<<<<<<< HEAD
             
             decoders["app.bsky.embed.defs#aspectRatio"] = { decoder in
-=======
-
-            decoders["tools.ozone.signature.findRelatedAccounts#relatedAccount"] = { decoder in
-                do {
-                    let decodedObject = try ToolsOzoneSignatureFindRelatedAccounts.RelatedAccount(from: decoder)
-                    return .knownType(decodedObject)
-                } catch {
-                    LogManager.logError("Error decoding ToolsOzoneSignatureFindRelatedAccounts.RelatedAccount: \(error)")
-                    return .decodeError("Error decoding ToolsOzoneSignatureFindRelatedAccounts.RelatedAccount: \(error)")
-                }
-            }
-
-            decoders["tools.ozone.signature.defs#sigDetail"] = { decoder in
->>>>>>> af472fad
                 do {
                     let decodedObject = try AppBskyEmbedDefs.AspectRatio(from: decoder)
                     return .knownType(decodedObject)
@@ -45,7 +30,6 @@
                     return .decodeError("Error decoding AppBskyEmbedDefs.AspectRatio: \(error)")
                 }
             }
-<<<<<<< HEAD
             
             decoders["app.bsky.embed.images"] = { decoder in
                 do {
@@ -94,56 +78,6 @@
                 } catch {
                     LogManager.logError("Error decoding AppBskyVideoDefs.JobStatus: \(error)")
                     return .decodeError("Error decoding AppBskyVideoDefs.JobStatus: \(error)")
-=======
-
-            decoders["tools.ozone.server.getConfig#serviceConfig"] = { decoder in
-                do {
-                    let decodedObject = try ToolsOzoneServerGetConfig.ServiceConfig(from: decoder)
-                    return .knownType(decodedObject)
-                } catch {
-                    LogManager.logError("Error decoding ToolsOzoneServerGetConfig.ServiceConfig: \(error)")
-                    return .decodeError("Error decoding ToolsOzoneServerGetConfig.ServiceConfig: \(error)")
-                }
-            }
-
-            decoders["tools.ozone.server.getConfig#viewerConfig"] = { decoder in
-                do {
-                    let decodedObject = try ToolsOzoneServerGetConfig.ViewerConfig(from: decoder)
-                    return .knownType(decodedObject)
-                } catch {
-                    LogManager.logError("Error decoding ToolsOzoneServerGetConfig.ViewerConfig: \(error)")
-                    return .decodeError("Error decoding ToolsOzoneServerGetConfig.ViewerConfig: \(error)")
-                }
-            }
-
-            decoders["tools.ozone.team.defs#member"] = { decoder in
-                do {
-                    let decodedObject = try ToolsOzoneTeamDefs.Member(from: decoder)
-                    return .knownType(decodedObject)
-                } catch {
-                    LogManager.logError("Error decoding ToolsOzoneTeamDefs.Member: \(error)")
-                    return .decodeError("Error decoding ToolsOzoneTeamDefs.Member: \(error)")
-                }
-            }
-
-            decoders["tools.ozone.setting.defs#option"] = { decoder in
-                do {
-                    let decodedObject = try ToolsOzoneSettingDefs.Option(from: decoder)
-                    return .knownType(decodedObject)
-                } catch {
-                    LogManager.logError("Error decoding ToolsOzoneSettingDefs.Option: \(error)")
-                    return .decodeError("Error decoding ToolsOzoneSettingDefs.Option: \(error)")
-                }
-            }
-
-            decoders["tools.ozone.communication.defs#templateView"] = { decoder in
-                do {
-                    let decodedObject = try ToolsOzoneCommunicationDefs.TemplateView(from: decoder)
-                    return .knownType(decodedObject)
-                } catch {
-                    LogManager.logError("Error decoding ToolsOzoneCommunicationDefs.TemplateView: \(error)")
-                    return .decodeError("Error decoding ToolsOzoneCommunicationDefs.TemplateView: \(error)")
->>>>>>> af472fad
                 }
             }
             
@@ -166,23 +100,8 @@
                     return .decodeError("Error decoding AppBskyEmbedRecord: \(error)")
                 }
             }
-<<<<<<< HEAD
             
             decoders["app.bsky.embed.record#view"] = { decoder in
-=======
-
-            decoders["app.bsky.embed.defs#aspectRatio"] = { decoder in
-                do {
-                    let decodedObject = try AppBskyEmbedDefs.AspectRatio(from: decoder)
-                    return .knownType(decodedObject)
-                } catch {
-                    LogManager.logError("Error decoding AppBskyEmbedDefs.AspectRatio: \(error)")
-                    return .decodeError("Error decoding AppBskyEmbedDefs.AspectRatio: \(error)")
-                }
-            }
-
-            decoders["tools.ozone.moderation.defs#modEventView"] = { decoder in
->>>>>>> af472fad
                 do {
                     let decodedObject = try AppBskyEmbedRecord.View(from: decoder)
                     return .knownType(decodedObject)
@@ -404,11 +323,21 @@
             
             decoders["app.bsky.graph.listblock"] = { decoder in
                 do {
-                    let decodedObject = try AppBskyGraphListblock(from: decoder)
-                    return .knownType(decodedObject)
-                } catch {
-                    LogManager.logError("Error decoding AppBskyGraphListblock: \(error)")
-                    return .decodeError("Error decoding AppBskyGraphListblock: \(error)")
+                    let decodedObject = try AppBskyGraphList(from: decoder)
+                    return .knownType(decodedObject)
+                } catch {
+                    LogManager.logError("Error decoding AppBskyGraphList: \(error)")
+                    return .decodeError("Error decoding AppBskyGraphList: \(error)")
+                }
+            }
+
+            decoders["app.bsky.feed.generator"] = { decoder in
+                do {
+                    let decodedObject = try AppBskyFeedGenerator(from: decoder)
+                    return .knownType(decodedObject)
+                } catch {
+                    LogManager.logError("Error decoding AppBskyFeedGenerator: \(error)")
+                    return .decodeError("Error decoding AppBskyFeedGenerator: \(error)")
                 }
             }
             
@@ -571,7 +500,6 @@
                     return .decodeError("Error decoding AppBskyFeedRepost: \(error)")
                 }
             }
-<<<<<<< HEAD
             
             decoders["app.bsky.feed.post"] = { decoder in
                 do {
@@ -610,326 +538,6 @@
                 } catch {
                     LogManager.logError("Error decoding AppBskyFeedPost.TextSlice: \(error)")
                     return .decodeError("Error decoding AppBskyFeedPost.TextSlice: \(error)")
-=======
-
-            decoders["app.bsky.embed.record"] = { decoder in
-                do {
-                    let decodedObject = try AppBskyEmbedRecord(from: decoder)
-                    return .knownType(decodedObject)
-                } catch {
-                    LogManager.logError("Error decoding AppBskyEmbedRecord: \(error)")
-                    return .decodeError("Error decoding AppBskyEmbedRecord: \(error)")
-                }
-            }
-
-            decoders["app.bsky.embed.record#view"] = { decoder in
-                do {
-                    let decodedObject = try AppBskyEmbedRecord.View(from: decoder)
-                    return .knownType(decodedObject)
-                } catch {
-                    LogManager.logError("Error decoding AppBskyEmbedRecord.View: \(error)")
-                    return .decodeError("Error decoding AppBskyEmbedRecord.View: \(error)")
-                }
-            }
-
-            decoders["app.bsky.embed.record#viewRecord"] = { decoder in
-                do {
-                    let decodedObject = try AppBskyEmbedRecord.ViewRecord(from: decoder)
-                    return .knownType(decodedObject)
-                } catch {
-                    LogManager.logError("Error decoding AppBskyEmbedRecord.ViewRecord: \(error)")
-                    return .decodeError("Error decoding AppBskyEmbedRecord.ViewRecord: \(error)")
-                }
-            }
-
-            decoders["app.bsky.embed.record#viewNotFound"] = { decoder in
-                do {
-                    let decodedObject = try AppBskyEmbedRecord.ViewNotFound(from: decoder)
-                    return .knownType(decodedObject)
-                } catch {
-                    LogManager.logError("Error decoding AppBskyEmbedRecord.ViewNotFound: \(error)")
-                    return .decodeError("Error decoding AppBskyEmbedRecord.ViewNotFound: \(error)")
-                }
-            }
-
-            decoders["app.bsky.embed.record#viewBlocked"] = { decoder in
-                do {
-                    let decodedObject = try AppBskyEmbedRecord.ViewBlocked(from: decoder)
-                    return .knownType(decodedObject)
-                } catch {
-                    LogManager.logError("Error decoding AppBskyEmbedRecord.ViewBlocked: \(error)")
-                    return .decodeError("Error decoding AppBskyEmbedRecord.ViewBlocked: \(error)")
-                }
-            }
-
-            decoders["app.bsky.embed.record#viewDetached"] = { decoder in
-                do {
-                    let decodedObject = try AppBskyEmbedRecord.ViewDetached(from: decoder)
-                    return .knownType(decodedObject)
-                } catch {
-                    LogManager.logError("Error decoding AppBskyEmbedRecord.ViewDetached: \(error)")
-                    return .decodeError("Error decoding AppBskyEmbedRecord.ViewDetached: \(error)")
-                }
-            }
-
-            decoders["app.bsky.video.defs#jobStatus"] = { decoder in
-                do {
-                    let decodedObject = try AppBskyVideoDefs.JobStatus(from: decoder)
-                    return .knownType(decodedObject)
-                } catch {
-                    LogManager.logError("Error decoding AppBskyVideoDefs.JobStatus: \(error)")
-                    return .decodeError("Error decoding AppBskyVideoDefs.JobStatus: \(error)")
-                }
-            }
-
-            decoders["app.bsky.embed.recordWithMedia"] = { decoder in
-                do {
-                    let decodedObject = try AppBskyEmbedRecordWithMedia(from: decoder)
-                    return .knownType(decodedObject)
-                } catch {
-                    LogManager.logError("Error decoding AppBskyEmbedRecordWithMedia: \(error)")
-                    return .decodeError("Error decoding AppBskyEmbedRecordWithMedia: \(error)")
-                }
-            }
-
-            decoders["app.bsky.embed.recordWithMedia#view"] = { decoder in
-                do {
-                    let decodedObject = try AppBskyEmbedRecordWithMedia.View(from: decoder)
-                    return .knownType(decodedObject)
-                } catch {
-                    LogManager.logError("Error decoding AppBskyEmbedRecordWithMedia.View: \(error)")
-                    return .decodeError("Error decoding AppBskyEmbedRecordWithMedia.View: \(error)")
-                }
-            }
-
-            decoders["app.bsky.embed.images"] = { decoder in
-                do {
-                    let decodedObject = try AppBskyEmbedImages(from: decoder)
-                    return .knownType(decodedObject)
-                } catch {
-                    LogManager.logError("Error decoding AppBskyEmbedImages: \(error)")
-                    return .decodeError("Error decoding AppBskyEmbedImages: \(error)")
-                }
-            }
-
-            decoders["app.bsky.embed.images#image"] = { decoder in
-                do {
-                    let decodedObject = try AppBskyEmbedImages.Image(from: decoder)
-                    return .knownType(decodedObject)
-                } catch {
-                    LogManager.logError("Error decoding AppBskyEmbedImages.Image: \(error)")
-                    return .decodeError("Error decoding AppBskyEmbedImages.Image: \(error)")
-                }
-            }
-
-            decoders["app.bsky.embed.images#view"] = { decoder in
-                do {
-                    let decodedObject = try AppBskyEmbedImages.View(from: decoder)
-                    return .knownType(decodedObject)
-                } catch {
-                    LogManager.logError("Error decoding AppBskyEmbedImages.View: \(error)")
-                    return .decodeError("Error decoding AppBskyEmbedImages.View: \(error)")
-                }
-            }
-
-            decoders["app.bsky.embed.images#viewImage"] = { decoder in
-                do {
-                    let decodedObject = try AppBskyEmbedImages.ViewImage(from: decoder)
-                    return .knownType(decodedObject)
-                } catch {
-                    LogManager.logError("Error decoding AppBskyEmbedImages.ViewImage: \(error)")
-                    return .decodeError("Error decoding AppBskyEmbedImages.ViewImage: \(error)")
-                }
-            }
-
-            decoders["app.bsky.embed.external"] = { decoder in
-                do {
-                    let decodedObject = try AppBskyEmbedExternal(from: decoder)
-                    return .knownType(decodedObject)
-                } catch {
-                    LogManager.logError("Error decoding AppBskyEmbedExternal: \(error)")
-                    return .decodeError("Error decoding AppBskyEmbedExternal: \(error)")
-                }
-            }
-
-            decoders["app.bsky.embed.external#external"] = { decoder in
-                do {
-                    let decodedObject = try AppBskyEmbedExternal.External(from: decoder)
-                    return .knownType(decodedObject)
-                } catch {
-                    LogManager.logError("Error decoding AppBskyEmbedExternal.External: \(error)")
-                    return .decodeError("Error decoding AppBskyEmbedExternal.External: \(error)")
-                }
-            }
-
-            decoders["app.bsky.embed.external#view"] = { decoder in
-                do {
-                    let decodedObject = try AppBskyEmbedExternal.View(from: decoder)
-                    return .knownType(decodedObject)
-                } catch {
-                    LogManager.logError("Error decoding AppBskyEmbedExternal.View: \(error)")
-                    return .decodeError("Error decoding AppBskyEmbedExternal.View: \(error)")
-                }
-            }
-
-            decoders["app.bsky.embed.external#viewExternal"] = { decoder in
-                do {
-                    let decodedObject = try AppBskyEmbedExternal.ViewExternal(from: decoder)
-                    return .knownType(decodedObject)
-                } catch {
-                    LogManager.logError("Error decoding AppBskyEmbedExternal.ViewExternal: \(error)")
-                    return .decodeError("Error decoding AppBskyEmbedExternal.ViewExternal: \(error)")
-                }
-            }
-
-            decoders["app.bsky.unspecced.defs#skeletonSearchPost"] = { decoder in
-                do {
-                    let decodedObject = try AppBskyUnspeccedDefs.SkeletonSearchPost(from: decoder)
-                    return .knownType(decodedObject)
-                } catch {
-                    LogManager.logError("Error decoding AppBskyUnspeccedDefs.SkeletonSearchPost: \(error)")
-                    return .decodeError("Error decoding AppBskyUnspeccedDefs.SkeletonSearchPost: \(error)")
-                }
-            }
-
-            decoders["app.bsky.unspecced.defs#skeletonSearchActor"] = { decoder in
-                do {
-                    let decodedObject = try AppBskyUnspeccedDefs.SkeletonSearchActor(from: decoder)
-                    return .knownType(decodedObject)
-                } catch {
-                    LogManager.logError("Error decoding AppBskyUnspeccedDefs.SkeletonSearchActor: \(error)")
-                    return .decodeError("Error decoding AppBskyUnspeccedDefs.SkeletonSearchActor: \(error)")
-                }
-            }
-
-            decoders["app.bsky.unspecced.defs#skeletonSearchStarterPack"] = { decoder in
-                do {
-                    let decodedObject = try AppBskyUnspeccedDefs.SkeletonSearchStarterPack(from: decoder)
-                    return .knownType(decodedObject)
-                } catch {
-                    LogManager.logError("Error decoding AppBskyUnspeccedDefs.SkeletonSearchStarterPack: \(error)")
-                    return .decodeError("Error decoding AppBskyUnspeccedDefs.SkeletonSearchStarterPack: \(error)")
-                }
-            }
-
-            decoders["app.bsky.unspecced.defs#trendingTopic"] = { decoder in
-                do {
-                    let decodedObject = try AppBskyUnspeccedDefs.TrendingTopic(from: decoder)
-                    return .knownType(decodedObject)
-                } catch {
-                    LogManager.logError("Error decoding AppBskyUnspeccedDefs.TrendingTopic: \(error)")
-                    return .decodeError("Error decoding AppBskyUnspeccedDefs.TrendingTopic: \(error)")
-                }
-            }
-
-            decoders["app.bsky.unspecced.defs#skeletonTrend"] = { decoder in
-                do {
-                    let decodedObject = try AppBskyUnspeccedDefs.SkeletonTrend(from: decoder)
-                    return .knownType(decodedObject)
-                } catch {
-                    LogManager.logError("Error decoding AppBskyUnspeccedDefs.SkeletonTrend: \(error)")
-                    return .decodeError("Error decoding AppBskyUnspeccedDefs.SkeletonTrend: \(error)")
-                }
-            }
-
-            decoders["app.bsky.unspecced.defs#trendView"] = { decoder in
-                do {
-                    let decodedObject = try AppBskyUnspeccedDefs.TrendView(from: decoder)
-                    return .knownType(decodedObject)
-                } catch {
-                    LogManager.logError("Error decoding AppBskyUnspeccedDefs.TrendView: \(error)")
-                    return .decodeError("Error decoding AppBskyUnspeccedDefs.TrendView: \(error)")
-                }
-            }
-
-            decoders["app.bsky.embed.video"] = { decoder in
-                do {
-                    let decodedObject = try AppBskyEmbedVideo(from: decoder)
-                    return .knownType(decodedObject)
-                } catch {
-                    LogManager.logError("Error decoding AppBskyEmbedVideo: \(error)")
-                    return .decodeError("Error decoding AppBskyEmbedVideo: \(error)")
-                }
-            }
-
-            decoders["app.bsky.embed.video#caption"] = { decoder in
-                do {
-                    let decodedObject = try AppBskyEmbedVideo.Caption(from: decoder)
-                    return .knownType(decodedObject)
-                } catch {
-                    LogManager.logError("Error decoding AppBskyEmbedVideo.Caption: \(error)")
-                    return .decodeError("Error decoding AppBskyEmbedVideo.Caption: \(error)")
-                }
-            }
-
-            decoders["app.bsky.embed.video#view"] = { decoder in
-                do {
-                    let decodedObject = try AppBskyEmbedVideo.View(from: decoder)
-                    return .knownType(decodedObject)
-                } catch {
-                    LogManager.logError("Error decoding AppBskyEmbedVideo.View: \(error)")
-                    return .decodeError("Error decoding AppBskyEmbedVideo.View: \(error)")
-                }
-            }
-
-            decoders["app.bsky.notification.listNotifications#notification"] = { decoder in
-                do {
-                    let decodedObject = try AppBskyNotificationListNotifications.Notification(from: decoder)
-                    return .knownType(decodedObject)
-                } catch {
-                    LogManager.logError("Error decoding AppBskyNotificationListNotifications.Notification: \(error)")
-                    return .decodeError("Error decoding AppBskyNotificationListNotifications.Notification: \(error)")
-                }
-            }
-
-            decoders["app.bsky.unspecced.getTaggedSuggestions#suggestion"] = { decoder in
-                do {
-                    let decodedObject = try AppBskyUnspeccedGetTaggedSuggestions.Suggestion(from: decoder)
-                    return .knownType(decodedObject)
-                } catch {
-                    LogManager.logError("Error decoding AppBskyUnspeccedGetTaggedSuggestions.Suggestion: \(error)")
-                    return .decodeError("Error decoding AppBskyUnspeccedGetTaggedSuggestions.Suggestion: \(error)")
-                }
-            }
-
-            decoders["app.bsky.graph.defs#listViewBasic"] = { decoder in
-                do {
-                    let decodedObject = try AppBskyGraphDefs.ListViewBasic(from: decoder)
-                    return .knownType(decodedObject)
-                } catch {
-                    LogManager.logError("Error decoding AppBskyGraphDefs.ListViewBasic: \(error)")
-                    return .decodeError("Error decoding AppBskyGraphDefs.ListViewBasic: \(error)")
-                }
-            }
-
-            decoders["app.bsky.graph.defs#listView"] = { decoder in
-                do {
-                    let decodedObject = try AppBskyGraphDefs.ListView(from: decoder)
-                    return .knownType(decodedObject)
-                } catch {
-                    LogManager.logError("Error decoding AppBskyGraphDefs.ListView: \(error)")
-                    return .decodeError("Error decoding AppBskyGraphDefs.ListView: \(error)")
-                }
-            }
-
-            decoders["app.bsky.graph.defs#listItemView"] = { decoder in
-                do {
-                    let decodedObject = try AppBskyGraphDefs.ListItemView(from: decoder)
-                    return .knownType(decodedObject)
-                } catch {
-                    LogManager.logError("Error decoding AppBskyGraphDefs.ListItemView: \(error)")
-                    return .decodeError("Error decoding AppBskyGraphDefs.ListItemView: \(error)")
-                }
-            }
-
-            decoders["app.bsky.graph.defs#starterPackView"] = { decoder in
-                do {
-                    let decodedObject = try AppBskyGraphDefs.StarterPackView(from: decoder)
-                    return .knownType(decodedObject)
-                } catch {
-                    LogManager.logError("Error decoding AppBskyGraphDefs.StarterPackView: \(error)")
-                    return .decodeError("Error decoding AppBskyGraphDefs.StarterPackView: \(error)")
->>>>>>> af472fad
                 }
             }
             
@@ -972,43 +580,8 @@
                     return .decodeError("Error decoding AppBskyFeedThreadgate.MentionRule: \(error)")
                 }
             }
-<<<<<<< HEAD
             
             decoders["app.bsky.feed.threadgate#followerRule"] = { decoder in
-=======
-
-            decoders["app.bsky.graph.block"] = { decoder in
-                do {
-                    let decodedObject = try AppBskyGraphBlock(from: decoder)
-                    return .knownType(decodedObject)
-                } catch {
-                    LogManager.logError("Error decoding AppBskyGraphBlock: \(error)")
-                    return .decodeError("Error decoding AppBskyGraphBlock: \(error)")
-                }
-            }
-
-            decoders["app.bsky.graph.follow"] = { decoder in
-                do {
-                    let decodedObject = try AppBskyGraphFollow(from: decoder)
-                    return .knownType(decodedObject)
-                } catch {
-                    LogManager.logError("Error decoding AppBskyGraphFollow: \(error)")
-                    return .decodeError("Error decoding AppBskyGraphFollow: \(error)")
-                }
-            }
-
-            decoders["app.bsky.graph.listblock"] = { decoder in
-                do {
-                    let decodedObject = try AppBskyGraphListblock(from: decoder)
-                    return .knownType(decodedObject)
-                } catch {
-                    LogManager.logError("Error decoding AppBskyGraphListblock: \(error)")
-                    return .decodeError("Error decoding AppBskyGraphListblock: \(error)")
-                }
-            }
-
-            decoders["app.bsky.graph.starterpack"] = { decoder in
->>>>>>> af472fad
                 do {
                     let decodedObject = try AppBskyFeedThreadgate.FollowerRule(from: decoder)
                     return .knownType(decodedObject)
@@ -1027,7 +600,6 @@
                     return .decodeError("Error decoding AppBskyFeedThreadgate.FollowingRule: \(error)")
                 }
             }
-<<<<<<< HEAD
             
             decoders["app.bsky.feed.threadgate#listRule"] = { decoder in
                 do {
@@ -1056,36 +628,6 @@
                 } catch {
                     LogManager.logError("Error decoding AppBskyFeedDescribeFeedGenerator.Links: \(error)")
                     return .decodeError("Error decoding AppBskyFeedDescribeFeedGenerator.Links: \(error)")
-=======
-
-            decoders["app.bsky.graph.listitem"] = { decoder in
-                do {
-                    let decodedObject = try AppBskyGraphListitem(from: decoder)
-                    return .knownType(decodedObject)
-                } catch {
-                    LogManager.logError("Error decoding AppBskyGraphListitem: \(error)")
-                    return .decodeError("Error decoding AppBskyGraphListitem: \(error)")
-                }
-            }
-
-            decoders["app.bsky.graph.list"] = { decoder in
-                do {
-                    let decodedObject = try AppBskyGraphList(from: decoder)
-                    return .knownType(decodedObject)
-                } catch {
-                    LogManager.logError("Error decoding AppBskyGraphList: \(error)")
-                    return .decodeError("Error decoding AppBskyGraphList: \(error)")
-                }
-            }
-
-            decoders["app.bsky.feed.generator"] = { decoder in
-                do {
-                    let decodedObject = try AppBskyFeedGenerator(from: decoder)
-                    return .knownType(decodedObject)
-                } catch {
-                    LogManager.logError("Error decoding AppBskyFeedGenerator: \(error)")
-                    return .decodeError("Error decoding AppBskyFeedGenerator: \(error)")
->>>>>>> af472fad
                 }
             }
             
@@ -1268,71 +810,117 @@
                     return .decodeError("Error decoding AppBskyFeedDefs.Interaction: \(error)")
                 }
             }
-<<<<<<< HEAD
             
             decoders["app.bsky.graph.starterpack"] = { decoder in
-=======
-
-            decoders["app.bsky.feed.threadgate"] = { decoder in
-                do {
-                    let decodedObject = try AppBskyFeedThreadgate(from: decoder)
-                    return .knownType(decodedObject)
-                } catch {
-                    LogManager.logError("Error decoding AppBskyFeedThreadgate: \(error)")
-                    return .decodeError("Error decoding AppBskyFeedThreadgate: \(error)")
-                }
-            }
-
-            decoders["app.bsky.feed.threadgate#mentionRule"] = { decoder in
-                do {
-                    let decodedObject = try AppBskyFeedThreadgate.MentionRule(from: decoder)
-                    return .knownType(decodedObject)
-                } catch {
-                    LogManager.logError("Error decoding AppBskyFeedThreadgate.MentionRule: \(error)")
-                    return .decodeError("Error decoding AppBskyFeedThreadgate.MentionRule: \(error)")
-                }
-            }
-
-            decoders["app.bsky.feed.threadgate#followerRule"] = { decoder in
-                do {
-                    let decodedObject = try AppBskyFeedThreadgate.FollowerRule(from: decoder)
-                    return .knownType(decodedObject)
-                } catch {
-                    LogManager.logError("Error decoding AppBskyFeedThreadgate.FollowerRule: \(error)")
-                    return .decodeError("Error decoding AppBskyFeedThreadgate.FollowerRule: \(error)")
-                }
-            }
-
-            decoders["app.bsky.feed.threadgate#followingRule"] = { decoder in
-                do {
-                    let decodedObject = try AppBskyFeedThreadgate.FollowingRule(from: decoder)
-                    return .knownType(decodedObject)
-                } catch {
-                    LogManager.logError("Error decoding AppBskyFeedThreadgate.FollowingRule: \(error)")
-                    return .decodeError("Error decoding AppBskyFeedThreadgate.FollowingRule: \(error)")
-                }
-            }
-
-            decoders["app.bsky.feed.threadgate#listRule"] = { decoder in
-                do {
-                    let decodedObject = try AppBskyFeedThreadgate.ListRule(from: decoder)
-                    return .knownType(decodedObject)
-                } catch {
-                    LogManager.logError("Error decoding AppBskyFeedThreadgate.ListRule: \(error)")
-                    return .decodeError("Error decoding AppBskyFeedThreadgate.ListRule: \(error)")
-                }
-            }
-
-            decoders["app.bsky.feed.getLikes#like"] = { decoder in
-                do {
-                    let decodedObject = try AppBskyFeedGetLikes.Like(from: decoder)
-                    return .knownType(decodedObject)
-                } catch {
-                    LogManager.logError("Error decoding AppBskyFeedGetLikes.Like: \(error)")
-                    return .decodeError("Error decoding AppBskyFeedGetLikes.Like: \(error)")
-                }
-            }
-
+                do {
+                    let decodedObject = try AppBskyGraphStarterpack(from: decoder)
+                    return .knownType(decodedObject)
+                } catch {
+                    LogManager.logError("Error decoding AppBskyGraphStarterpack: \(error)")
+                    return .decodeError("Error decoding AppBskyGraphStarterpack: \(error)")
+                }
+            }
+            
+            decoders["app.bsky.graph.starterpack#feedItem"] = { decoder in
+                do {
+                    let decodedObject = try AppBskyGraphStarterpack.FeedItem(from: decoder)
+                    return .knownType(decodedObject)
+                } catch {
+                    LogManager.logError("Error decoding AppBskyGraphStarterpack.FeedItem: \(error)")
+                    return .decodeError("Error decoding AppBskyGraphStarterpack.FeedItem: \(error)")
+                }
+            }
+            
+            decoders["app.bsky.richtext.facet"] = { decoder in
+                do {
+                    let decodedObject = try AppBskyRichtextFacet(from: decoder)
+                    return .knownType(decodedObject)
+                } catch {
+                    LogManager.logError("Error decoding AppBskyRichtextFacet: \(error)")
+                    return .decodeError("Error decoding AppBskyRichtextFacet: \(error)")
+                }
+            }
+            
+            decoders["app.bsky.richtext.facet#mention"] = { decoder in
+                do {
+                    let decodedObject = try AppBskyRichtextFacet.Mention(from: decoder)
+                    return .knownType(decodedObject)
+                } catch {
+                    LogManager.logError("Error decoding AppBskyRichtextFacet.Mention: \(error)")
+                    return .decodeError("Error decoding AppBskyRichtextFacet.Mention: \(error)")
+                }
+            }
+            
+            decoders["app.bsky.richtext.facet#link"] = { decoder in
+                do {
+                    let decodedObject = try AppBskyRichtextFacet.Link(from: decoder)
+                    return .knownType(decodedObject)
+                } catch {
+                    LogManager.logError("Error decoding AppBskyRichtextFacet.Link: \(error)")
+                    return .decodeError("Error decoding AppBskyRichtextFacet.Link: \(error)")
+                }
+            }
+            
+            decoders["app.bsky.richtext.facet#tag"] = { decoder in
+                do {
+                    let decodedObject = try AppBskyRichtextFacet.Tag(from: decoder)
+                    return .knownType(decodedObject)
+                } catch {
+                    LogManager.logError("Error decoding AppBskyRichtextFacet.Tag: \(error)")
+                    return .decodeError("Error decoding AppBskyRichtextFacet.Tag: \(error)")
+                }
+            }
+            
+            decoders["app.bsky.richtext.facet#byteSlice"] = { decoder in
+                do {
+                    let decodedObject = try AppBskyRichtextFacet.ByteSlice(from: decoder)
+                    return .knownType(decodedObject)
+                } catch {
+                    LogManager.logError("Error decoding AppBskyRichtextFacet.ByteSlice: \(error)")
+                    return .decodeError("Error decoding AppBskyRichtextFacet.ByteSlice: \(error)")
+                }
+            }
+            
+            decoders["app.bsky.labeler.defs#labelerView"] = { decoder in
+                do {
+                    let decodedObject = try ChatBskyConvoSendMessageBatch.BatchItem(from: decoder)
+                    return .knownType(decodedObject)
+                } catch {
+                    LogManager.logError("Error decoding AppBskyLabelerDefs.LabelerView: \(error)")
+                    return .decodeError("Error decoding AppBskyLabelerDefs.LabelerView: \(error)")
+                }
+            }
+            
+            decoders["app.bsky.labeler.defs#labelerViewDetailed"] = { decoder in
+                do {
+                    let decodedObject = try AppBskyLabelerDefs.LabelerViewDetailed(from: decoder)
+                    return .knownType(decodedObject)
+                } catch {
+                    LogManager.logError("Error decoding AppBskyLabelerDefs.LabelerViewDetailed: \(error)")
+                    return .decodeError("Error decoding AppBskyLabelerDefs.LabelerViewDetailed: \(error)")
+                }
+            }
+            
+            decoders["app.bsky.labeler.defs#labelerViewerState"] = { decoder in
+                do {
+                    let decodedObject = try AppBskyLabelerDefs.LabelerViewerState(from: decoder)
+                    return .knownType(decodedObject)
+                } catch {
+                    LogManager.logError("Error decoding AppBskyLabelerDefs.LabelerViewerState: \(error)")
+                    return .decodeError("Error decoding AppBskyLabelerDefs.LabelerViewerState: \(error)")
+                }
+            }
+            
+            decoders["app.bsky.labeler.defs#labelerPolicies"] = { decoder in
+                do {
+                    let decodedObject = try AppBskyLabelerDefs.LabelerPolicies(from: decoder)
+                    return .knownType(decodedObject)
+                } catch {
+                    LogManager.logError("Error decoding AppBskyLabelerDefs.LabelerPolicies: \(error)")
+                    return .decodeError("Error decoding AppBskyLabelerDefs.LabelerPolicies: \(error)")
+                }
+            }
+            
             decoders["app.bsky.feed.like"] = { decoder in
                 do {
                     let decodedObject = try AppBskyFeedLike(from: decoder)
@@ -1342,161 +930,517 @@
                     return .decodeError("Error decoding AppBskyFeedLike: \(error)")
                 }
             }
-
-            decoders["app.bsky.feed.postgate"] = { decoder in
-                do {
-                    let decodedObject = try AppBskyFeedPostgate(from: decoder)
-                    return .knownType(decodedObject)
-                } catch {
-                    LogManager.logError("Error decoding AppBskyFeedPostgate: \(error)")
-                    return .decodeError("Error decoding AppBskyFeedPostgate: \(error)")
-                }
-            }
-
-            decoders["app.bsky.feed.postgate#disableRule"] = { decoder in
-                do {
-                    let decodedObject = try AppBskyFeedPostgate.DisableRule(from: decoder)
-                    return .knownType(decodedObject)
-                } catch {
-                    LogManager.logError("Error decoding AppBskyFeedPostgate.DisableRule: \(error)")
-                    return .decodeError("Error decoding AppBskyFeedPostgate.DisableRule: \(error)")
-                }
-            }
-
-            decoders["app.bsky.feed.repost"] = { decoder in
-                do {
-                    let decodedObject = try AppBskyFeedRepost(from: decoder)
-                    return .knownType(decodedObject)
-                } catch {
-                    LogManager.logError("Error decoding AppBskyFeedRepost: \(error)")
-                    return .decodeError("Error decoding AppBskyFeedRepost: \(error)")
-                }
-            }
-
-            decoders["app.bsky.feed.describeFeedGenerator#feed"] = { decoder in
->>>>>>> af472fad
-                do {
-                    let decodedObject = try AppBskyGraphStarterpack(from: decoder)
-                    return .knownType(decodedObject)
-                } catch {
-                    LogManager.logError("Error decoding AppBskyGraphStarterpack: \(error)")
-                    return .decodeError("Error decoding AppBskyGraphStarterpack: \(error)")
-                }
-            }
-            
-            decoders["app.bsky.graph.starterpack#feedItem"] = { decoder in
-                do {
-                    let decodedObject = try AppBskyGraphStarterpack.FeedItem(from: decoder)
-                    return .knownType(decodedObject)
-                } catch {
-                    LogManager.logError("Error decoding AppBskyGraphStarterpack.FeedItem: \(error)")
-                    return .decodeError("Error decoding AppBskyGraphStarterpack.FeedItem: \(error)")
-                }
-            }
-            
-            decoders["app.bsky.richtext.facet"] = { decoder in
-                do {
-                    let decodedObject = try AppBskyRichtextFacet(from: decoder)
-                    return .knownType(decodedObject)
-                } catch {
-                    LogManager.logError("Error decoding AppBskyRichtextFacet: \(error)")
-                    return .decodeError("Error decoding AppBskyRichtextFacet: \(error)")
-                }
-            }
-            
-            decoders["app.bsky.richtext.facet#mention"] = { decoder in
-                do {
-                    let decodedObject = try AppBskyRichtextFacet.Mention(from: decoder)
-                    return .knownType(decodedObject)
-                } catch {
-                    LogManager.logError("Error decoding AppBskyRichtextFacet.Mention: \(error)")
-                    return .decodeError("Error decoding AppBskyRichtextFacet.Mention: \(error)")
-                }
-            }
-            
-            decoders["app.bsky.richtext.facet#link"] = { decoder in
-                do {
-                    let decodedObject = try AppBskyRichtextFacet.Link(from: decoder)
-                    return .knownType(decodedObject)
-                } catch {
-                    LogManager.logError("Error decoding AppBskyRichtextFacet.Link: \(error)")
-                    return .decodeError("Error decoding AppBskyRichtextFacet.Link: \(error)")
-                }
-            }
-            
-            decoders["app.bsky.richtext.facet#tag"] = { decoder in
-                do {
-                    let decodedObject = try AppBskyRichtextFacet.Tag(from: decoder)
-                    return .knownType(decodedObject)
-                } catch {
-                    LogManager.logError("Error decoding AppBskyRichtextFacet.Tag: \(error)")
-                    return .decodeError("Error decoding AppBskyRichtextFacet.Tag: \(error)")
-                }
-            }
-            
-            decoders["app.bsky.richtext.facet#byteSlice"] = { decoder in
-                do {
-                    let decodedObject = try AppBskyRichtextFacet.ByteSlice(from: decoder)
-                    return .knownType(decodedObject)
-                } catch {
-                    LogManager.logError("Error decoding AppBskyRichtextFacet.ByteSlice: \(error)")
-                    return .decodeError("Error decoding AppBskyRichtextFacet.ByteSlice: \(error)")
-                }
-            }
-            
-            decoders["app.bsky.labeler.defs#labelerView"] = { decoder in
-                do {
-                    let decodedObject = try AppBskyLabelerDefs.LabelerView(from: decoder)
-                    return .knownType(decodedObject)
-                } catch {
-                    LogManager.logError("Error decoding AppBskyLabelerDefs.LabelerView: \(error)")
-                    return .decodeError("Error decoding AppBskyLabelerDefs.LabelerView: \(error)")
-                }
-            }
-            
-            decoders["app.bsky.labeler.defs#labelerViewDetailed"] = { decoder in
-                do {
-                    let decodedObject = try AppBskyLabelerDefs.LabelerViewDetailed(from: decoder)
-                    return .knownType(decodedObject)
-                } catch {
-                    LogManager.logError("Error decoding AppBskyLabelerDefs.LabelerViewDetailed: \(error)")
-                    return .decodeError("Error decoding AppBskyLabelerDefs.LabelerViewDetailed: \(error)")
-                }
-            }
-            
-            decoders["app.bsky.labeler.defs#labelerViewerState"] = { decoder in
-                do {
-                    let decodedObject = try AppBskyLabelerDefs.LabelerViewerState(from: decoder)
-                    return .knownType(decodedObject)
-                } catch {
-                    LogManager.logError("Error decoding AppBskyLabelerDefs.LabelerViewerState: \(error)")
-                    return .decodeError("Error decoding AppBskyLabelerDefs.LabelerViewerState: \(error)")
-                }
-            }
-            
-            decoders["app.bsky.labeler.defs#labelerPolicies"] = { decoder in
-                do {
-                    let decodedObject = try AppBskyLabelerDefs.LabelerPolicies(from: decoder)
-                    return .knownType(decodedObject)
-                } catch {
-                    LogManager.logError("Error decoding AppBskyLabelerDefs.LabelerPolicies: \(error)")
-                    return .decodeError("Error decoding AppBskyLabelerDefs.LabelerPolicies: \(error)")
-                }
-            }
-<<<<<<< HEAD
-            
-            decoders["app.bsky.feed.like"] = { decoder in
-                do {
-                    let decodedObject = try AppBskyFeedLike(from: decoder)
-                    return .knownType(decodedObject)
-                } catch {
-                    LogManager.logError("Error decoding AppBskyFeedLike: \(error)")
-                    return .decodeError("Error decoding AppBskyFeedLike: \(error)")
-                }
-            }
-            
-=======
-
+            
+            decoders["app.bsky.actor.defs#profileViewBasic"] = { decoder in
+                do {
+                    let decodedObject = try AppBskyActorDefs.ProfileViewBasic(from: decoder)
+                    return .knownType(decodedObject)
+                } catch {
+                    LogManager.logError("Error decoding AppBskyActorDefs.ProfileViewBasic: \(error)")
+                    return .decodeError("Error decoding AppBskyActorDefs.ProfileViewBasic: \(error)")
+                }
+            }
+            
+            decoders["app.bsky.actor.defs#profileView"] = { decoder in
+                do {
+                    let decodedObject = try AppBskyActorDefs.ProfileView(from: decoder)
+                    return .knownType(decodedObject)
+                } catch {
+                    LogManager.logError("Error decoding AppBskyActorDefs.ProfileView: \(error)")
+                    return .decodeError("Error decoding AppBskyActorDefs.ProfileView: \(error)")
+                }
+            }
+            
+            decoders["app.bsky.actor.defs#profileViewDetailed"] = { decoder in
+                do {
+                    let decodedObject = try AppBskyActorDefs.ProfileViewDetailed(from: decoder)
+                    return .knownType(decodedObject)
+                } catch {
+                    LogManager.logError("Error decoding AppBskyActorDefs.ProfileViewDetailed: \(error)")
+                    return .decodeError("Error decoding AppBskyActorDefs.ProfileViewDetailed: \(error)")
+                }
+            }
+            
+            decoders["app.bsky.actor.defs#profileAssociated"] = { decoder in
+                do {
+                    let decodedObject = try AppBskyActorDefs.ProfileAssociated(from: decoder)
+                    return .knownType(decodedObject)
+                } catch {
+                    LogManager.logError("Error decoding AppBskyActorDefs.ProfileAssociated: \(error)")
+                    return .decodeError("Error decoding AppBskyActorDefs.ProfileAssociated: \(error)")
+                }
+            }
+            
+            decoders["app.bsky.actor.defs#profileAssociatedChat"] = { decoder in
+                do {
+                    let decodedObject = try AppBskyActorDefs.ProfileAssociatedChat(from: decoder)
+                    return .knownType(decodedObject)
+                } catch {
+                    LogManager.logError("Error decoding AppBskyActorDefs.ProfileAssociatedChat: \(error)")
+                    return .decodeError("Error decoding AppBskyActorDefs.ProfileAssociatedChat: \(error)")
+                }
+            }
+            
+            decoders["app.bsky.actor.defs#viewerState"] = { decoder in
+                do {
+                    let decodedObject = try AppBskyActorDefs.ViewerState(from: decoder)
+                    return .knownType(decodedObject)
+                } catch {
+                    LogManager.logError("Error decoding AppBskyActorDefs.ViewerState: \(error)")
+                    return .decodeError("Error decoding AppBskyActorDefs.ViewerState: \(error)")
+                }
+            }
+            
+            decoders["app.bsky.actor.defs#knownFollowers"] = { decoder in
+                do {
+                    let decodedObject = try AppBskyActorDefs.KnownFollowers(from: decoder)
+                    return .knownType(decodedObject)
+                } catch {
+                    LogManager.logError("Error decoding AppBskyActorDefs.KnownFollowers: \(error)")
+                    return .decodeError("Error decoding AppBskyActorDefs.KnownFollowers: \(error)")
+                }
+            }
+            
+            decoders["app.bsky.actor.defs#verificationState"] = { decoder in
+                do {
+                    let decodedObject = try AppBskyActorDefs.VerificationState(from: decoder)
+                    return .knownType(decodedObject)
+                } catch {
+                    LogManager.logError("Error decoding AppBskyActorDefs.VerificationState: \(error)")
+                    return .decodeError("Error decoding AppBskyActorDefs.VerificationState: \(error)")
+                }
+            }
+            
+            decoders["app.bsky.actor.defs#verificationView"] = { decoder in
+                do {
+                    let decodedObject = try AppBskyActorDefs.VerificationView(from: decoder)
+                    return .knownType(decodedObject)
+                } catch {
+                    LogManager.logError("Error decoding AppBskyActorDefs.VerificationView: \(error)")
+                    return .decodeError("Error decoding AppBskyActorDefs.VerificationView: \(error)")
+                }
+            }
+            
+            decoders["app.bsky.actor.defs#preferences"] = { decoder in
+                do {
+                    let decodedObject = try AppBskyActorDefs.Preferences(from: decoder)
+                    return .knownType(decodedObject)
+                } catch {
+                    LogManager.logError("Error decoding AppBskyActorDefs.Preferences: \(error)")
+                    return .decodeError("Error decoding AppBskyActorDefs.Preferences: \(error)")
+                }
+            }
+            
+            decoders["app.bsky.actor.defs#adultContentPref"] = { decoder in
+                do {
+                    let decodedObject = try AppBskyActorDefs.AdultContentPref(from: decoder)
+                    return .knownType(decodedObject)
+                } catch {
+                    LogManager.logError("Error decoding AppBskyActorDefs.AdultContentPref: \(error)")
+                    return .decodeError("Error decoding AppBskyActorDefs.AdultContentPref: \(error)")
+                }
+            }
+            
+            decoders["app.bsky.actor.defs#contentLabelPref"] = { decoder in
+                do {
+                    let decodedObject = try AppBskyActorDefs.ContentLabelPref(from: decoder)
+                    return .knownType(decodedObject)
+                } catch {
+                    LogManager.logError("Error decoding AppBskyActorDefs.ContentLabelPref: \(error)")
+                    return .decodeError("Error decoding AppBskyActorDefs.ContentLabelPref: \(error)")
+                }
+            }
+            
+            decoders["app.bsky.actor.defs#savedFeed"] = { decoder in
+                do {
+                    let decodedObject = try AppBskyActorDefs.SavedFeed(from: decoder)
+                    return .knownType(decodedObject)
+                } catch {
+                    LogManager.logError("Error decoding AppBskyActorDefs.SavedFeed: \(error)")
+                    return .decodeError("Error decoding AppBskyActorDefs.SavedFeed: \(error)")
+                }
+            }
+            
+            decoders["app.bsky.actor.defs#savedFeedsPrefV2"] = { decoder in
+                do {
+                    let decodedObject = try AppBskyActorDefs.SavedFeedsPrefV2(from: decoder)
+                    return .knownType(decodedObject)
+                } catch {
+                    LogManager.logError("Error decoding AppBskyActorDefs.SavedFeedsPrefV2: \(error)")
+                    return .decodeError("Error decoding AppBskyActorDefs.SavedFeedsPrefV2: \(error)")
+                }
+            }
+            
+            decoders["app.bsky.actor.defs#savedFeedsPref"] = { decoder in
+                do {
+                    let decodedObject = try AppBskyActorDefs.SavedFeedsPref(from: decoder)
+                    return .knownType(decodedObject)
+                } catch {
+                    LogManager.logError("Error decoding AppBskyActorDefs.SavedFeedsPref: \(error)")
+                    return .decodeError("Error decoding AppBskyActorDefs.SavedFeedsPref: \(error)")
+                }
+            }
+            
+            decoders["app.bsky.actor.defs#personalDetailsPref"] = { decoder in
+                do {
+                    let decodedObject = try AppBskyActorDefs.PersonalDetailsPref(from: decoder)
+                    return .knownType(decodedObject)
+                } catch {
+                    LogManager.logError("Error decoding AppBskyActorDefs.PersonalDetailsPref: \(error)")
+                    return .decodeError("Error decoding AppBskyActorDefs.PersonalDetailsPref: \(error)")
+                }
+            }
+            
+            decoders["app.bsky.actor.defs#feedViewPref"] = { decoder in
+                do {
+                    let decodedObject = try AppBskyActorDefs.FeedViewPref(from: decoder)
+                    return .knownType(decodedObject)
+                } catch {
+                    LogManager.logError("Error decoding AppBskyActorDefs.FeedViewPref: \(error)")
+                    return .decodeError("Error decoding AppBskyActorDefs.FeedViewPref: \(error)")
+                }
+            }
+            
+            decoders["app.bsky.actor.defs#threadViewPref"] = { decoder in
+                do {
+                    let decodedObject = try AppBskyActorDefs.ThreadViewPref(from: decoder)
+                    return .knownType(decodedObject)
+                } catch {
+                    LogManager.logError("Error decoding AppBskyActorDefs.ThreadViewPref: \(error)")
+                    return .decodeError("Error decoding AppBskyActorDefs.ThreadViewPref: \(error)")
+                }
+            }
+            
+            decoders["app.bsky.actor.defs#interestsPref"] = { decoder in
+                do {
+                    let decodedObject = try AppBskyActorDefs.InterestsPref(from: decoder)
+                    return .knownType(decodedObject)
+                } catch {
+                    LogManager.logError("Error decoding AppBskyActorDefs.InterestsPref: \(error)")
+                    return .decodeError("Error decoding AppBskyActorDefs.InterestsPref: \(error)")
+                }
+            }
+            
+            decoders["app.bsky.actor.defs#mutedWord"] = { decoder in
+                do {
+                    let decodedObject = try AppBskyActorDefs.MutedWord(from: decoder)
+                    return .knownType(decodedObject)
+                } catch {
+                    LogManager.logError("Error decoding AppBskyActorDefs.MutedWord: \(error)")
+                    return .decodeError("Error decoding AppBskyActorDefs.MutedWord: \(error)")
+                }
+            }
+            
+            decoders["app.bsky.actor.defs#mutedWordsPref"] = { decoder in
+                do {
+                    let decodedObject = try AppBskyActorDefs.MutedWordsPref(from: decoder)
+                    return .knownType(decodedObject)
+                } catch {
+                    LogManager.logError("Error decoding AppBskyActorDefs.MutedWordsPref: \(error)")
+                    return .decodeError("Error decoding AppBskyActorDefs.MutedWordsPref: \(error)")
+                }
+            }
+            
+            decoders["app.bsky.actor.defs#hiddenPostsPref"] = { decoder in
+                do {
+                    let decodedObject = try AppBskyActorDefs.HiddenPostsPref(from: decoder)
+                    return .knownType(decodedObject)
+                } catch {
+                    LogManager.logError("Error decoding AppBskyActorDefs.HiddenPostsPref: \(error)")
+                    return .decodeError("Error decoding AppBskyActorDefs.HiddenPostsPref: \(error)")
+                }
+            }
+            
+            decoders["app.bsky.actor.defs#labelersPref"] = { decoder in
+                do {
+                    let decodedObject = try AppBskyActorDefs.LabelersPref(from: decoder)
+                    return .knownType(decodedObject)
+                } catch {
+                    LogManager.logError("Error decoding AppBskyActorDefs.LabelersPref: \(error)")
+                    return .decodeError("Error decoding AppBskyActorDefs.LabelersPref: \(error)")
+                }
+            }
+            
+            decoders["app.bsky.actor.defs#labelerPrefItem"] = { decoder in
+                do {
+                    let decodedObject = try AppBskyActorDefs.LabelerPrefItem(from: decoder)
+                    return .knownType(decodedObject)
+                } catch {
+                    LogManager.logError("Error decoding AppBskyActorDefs.LabelerPrefItem: \(error)")
+                    return .decodeError("Error decoding AppBskyActorDefs.LabelerPrefItem: \(error)")
+                }
+            }
+            
+            decoders["app.bsky.actor.defs#bskyAppStatePref"] = { decoder in
+                do {
+                    let decodedObject = try AppBskyActorDefs.BskyAppStatePref(from: decoder)
+                    return .knownType(decodedObject)
+                } catch {
+                    LogManager.logError("Error decoding AppBskyActorDefs.BskyAppStatePref: \(error)")
+                    return .decodeError("Error decoding AppBskyActorDefs.BskyAppStatePref: \(error)")
+                }
+            }
+            
+            decoders["app.bsky.actor.defs#bskyAppProgressGuide"] = { decoder in
+                do {
+                    let decodedObject = try AppBskyActorDefs.BskyAppProgressGuide(from: decoder)
+                    return .knownType(decodedObject)
+                } catch {
+                    LogManager.logError("Error decoding AppBskyActorDefs.BskyAppProgressGuide: \(error)")
+                    return .decodeError("Error decoding AppBskyActorDefs.BskyAppProgressGuide: \(error)")
+                }
+            }
+            
+            decoders["app.bsky.actor.defs#nux"] = { decoder in
+                do {
+                    let decodedObject = try AppBskyActorDefs.Nux(from: decoder)
+                    return .knownType(decodedObject)
+                } catch {
+                    LogManager.logError("Error decoding AppBskyActorDefs.Nux: \(error)")
+                    return .decodeError("Error decoding AppBskyActorDefs.Nux: \(error)")
+                }
+            }
+            
+            decoders["app.bsky.actor.defs#verificationPrefs"] = { decoder in
+                do {
+                    let decodedObject = try AppBskyActorDefs.VerificationPrefs(from: decoder)
+                    return .knownType(decodedObject)
+                } catch {
+                    LogManager.logError("Error decoding AppBskyActorDefs.VerificationPrefs: \(error)")
+                    return .decodeError("Error decoding AppBskyActorDefs.VerificationPrefs: \(error)")
+                }
+            }
+            
+            decoders["app.bsky.actor.defs#postInteractionSettingsPref"] = { decoder in
+                do {
+                    let decodedObject = try AppBskyActorDefs.PostInteractionSettingsPref(from: decoder)
+                    return .knownType(decodedObject)
+                } catch {
+                    LogManager.logError("Error decoding AppBskyActorDefs.PostInteractionSettingsPref: \(error)")
+                    return .decodeError("Error decoding AppBskyActorDefs.PostInteractionSettingsPref: \(error)")
+                }
+            }
+            
+            decoders["app.bsky.actor.defs#statusView"] = { decoder in
+                do {
+                    let decodedObject = try AppBskyActorDefs.StatusView(from: decoder)
+                    return .knownType(decodedObject)
+                } catch {
+                    LogManager.logError("Error decoding AppBskyActorDefs.StatusView: \(error)")
+                    return .decodeError("Error decoding AppBskyActorDefs.StatusView: \(error)")
+                }
+            }
+            
+            decoders["chat.bsky.convo.defs#messageRef"] = { decoder in
+                do {
+                    let decodedObject = try ChatBskyConvoDefs.MessageRef(from: decoder)
+                    return .knownType(decodedObject)
+                } catch {
+                    LogManager.logError("Error decoding ChatBskyConvoDefs.MessageRef: \(error)")
+                    return .decodeError("Error decoding ChatBskyConvoDefs.MessageRef: \(error)")
+                }
+            }
+            
+            decoders["chat.bsky.convo.defs#messageInput"] = { decoder in
+                do {
+                    let decodedObject = try ChatBskyConvoDefs.MessageInput(from: decoder)
+                    return .knownType(decodedObject)
+                } catch {
+                    LogManager.logError("Error decoding ChatBskyConvoDefs.MessageInput: \(error)")
+                    return .decodeError("Error decoding ChatBskyConvoDefs.MessageInput: \(error)")
+                }
+            }
+            
+            decoders["chat.bsky.convo.defs#messageView"] = { decoder in
+                do {
+                    let decodedObject = try ChatBskyConvoDefs.MessageView(from: decoder)
+                    return .knownType(decodedObject)
+                } catch {
+                    LogManager.logError("Error decoding ChatBskyConvoDefs.MessageView: \(error)")
+                    return .decodeError("Error decoding ChatBskyConvoDefs.MessageView: \(error)")
+                }
+            }
+            
+            decoders["chat.bsky.convo.defs#deletedMessageView"] = { decoder in
+                do {
+                    let decodedObject = try ChatBskyConvoDefs.DeletedMessageView(from: decoder)
+                    return .knownType(decodedObject)
+                } catch {
+                    LogManager.logError("Error decoding ChatBskyConvoDefs.DeletedMessageView: \(error)")
+                    return .decodeError("Error decoding ChatBskyConvoDefs.DeletedMessageView: \(error)")
+                }
+            }
+            
+            decoders["chat.bsky.convo.defs#messageViewSender"] = { decoder in
+                do {
+                    let decodedObject = try ChatBskyConvoDefs.MessageViewSender(from: decoder)
+                    return .knownType(decodedObject)
+                } catch {
+                    LogManager.logError("Error decoding ChatBskyConvoDefs.MessageViewSender: \(error)")
+                    return .decodeError("Error decoding ChatBskyConvoDefs.MessageViewSender: \(error)")
+                }
+            }
+            
+            decoders["chat.bsky.convo.defs#reactionView"] = { decoder in
+                do {
+                    let decodedObject = try ChatBskyConvoDefs.ReactionView(from: decoder)
+                    return .knownType(decodedObject)
+                } catch {
+                    LogManager.logError("Error decoding ChatBskyConvoDefs.ReactionView: \(error)")
+                    return .decodeError("Error decoding ChatBskyConvoDefs.ReactionView: \(error)")
+                }
+            }
+            
+            decoders["chat.bsky.convo.defs#reactionViewSender"] = { decoder in
+                do {
+                    let decodedObject = try ChatBskyConvoDefs.ReactionViewSender(from: decoder)
+                    return .knownType(decodedObject)
+                } catch {
+                    LogManager.logError("Error decoding ChatBskyConvoDefs.ReactionViewSender: \(error)")
+                    return .decodeError("Error decoding ChatBskyConvoDefs.ReactionViewSender: \(error)")
+                }
+            }
+            
+            decoders["chat.bsky.convo.defs#messageAndReactionView"] = { decoder in
+                do {
+                    let decodedObject = try ChatBskyConvoDefs.MessageAndReactionView(from: decoder)
+                    return .knownType(decodedObject)
+                } catch {
+                    LogManager.logError("Error decoding ChatBskyConvoDefs.MessageAndReactionView: \(error)")
+                    return .decodeError("Error decoding ChatBskyConvoDefs.MessageAndReactionView: \(error)")
+                }
+            }
+            
+            decoders["chat.bsky.convo.defs#convoView"] = { decoder in
+                do {
+                    let decodedObject = try ChatBskyConvoDefs.ConvoView(from: decoder)
+                    return .knownType(decodedObject)
+                } catch {
+                    LogManager.logError("Error decoding ChatBskyConvoDefs.ConvoView: \(error)")
+                    return .decodeError("Error decoding ChatBskyConvoDefs.ConvoView: \(error)")
+                }
+            }
+            
+            decoders["chat.bsky.convo.defs#logBeginConvo"] = { decoder in
+                do {
+                    let decodedObject = try ChatBskyConvoDefs.LogBeginConvo(from: decoder)
+                    return .knownType(decodedObject)
+                } catch {
+                    LogManager.logError("Error decoding ChatBskyConvoDefs.LogBeginConvo: \(error)")
+                    return .decodeError("Error decoding ChatBskyConvoDefs.LogBeginConvo: \(error)")
+                }
+            }
+            
+            decoders["chat.bsky.convo.defs#logAcceptConvo"] = { decoder in
+                do {
+                    let decodedObject = try ChatBskyConvoDefs.LogAcceptConvo(from: decoder)
+                    return .knownType(decodedObject)
+                } catch {
+                    LogManager.logError("Error decoding ChatBskyConvoDefs.LogAcceptConvo: \(error)")
+                    return .decodeError("Error decoding ChatBskyConvoDefs.LogAcceptConvo: \(error)")
+                }
+            }
+            
+            decoders["chat.bsky.convo.defs#logLeaveConvo"] = { decoder in
+                do {
+                    let decodedObject = try ChatBskyConvoDefs.LogLeaveConvo(from: decoder)
+                    return .knownType(decodedObject)
+                } catch {
+                    LogManager.logError("Error decoding ChatBskyConvoDefs.LogLeaveConvo: \(error)")
+                    return .decodeError("Error decoding ChatBskyConvoDefs.LogLeaveConvo: \(error)")
+                }
+            }
+            
+            decoders["chat.bsky.convo.defs#logMuteConvo"] = { decoder in
+                do {
+                    let decodedObject = try ChatBskyConvoDefs.LogMuteConvo(from: decoder)
+                    return .knownType(decodedObject)
+                } catch {
+                    LogManager.logError("Error decoding ChatBskyConvoDefs.LogMuteConvo: \(error)")
+                    return .decodeError("Error decoding ChatBskyConvoDefs.LogMuteConvo: \(error)")
+                }
+            }
+            
+            decoders["chat.bsky.convo.defs#logUnmuteConvo"] = { decoder in
+                do {
+                    let decodedObject = try ChatBskyConvoDefs.LogUnmuteConvo(from: decoder)
+                    return .knownType(decodedObject)
+                } catch {
+                    LogManager.logError("Error decoding ChatBskyConvoDefs.LogUnmuteConvo: \(error)")
+                    return .decodeError("Error decoding ChatBskyConvoDefs.LogUnmuteConvo: \(error)")
+                }
+            }
+            
+            decoders["chat.bsky.convo.defs#logCreateMessage"] = { decoder in
+                do {
+                    let decodedObject = try ChatBskyConvoDefs.LogCreateMessage(from: decoder)
+                    return .knownType(decodedObject)
+                } catch {
+                    LogManager.logError("Error decoding ChatBskyConvoDefs.LogCreateMessage: \(error)")
+                    return .decodeError("Error decoding ChatBskyConvoDefs.LogCreateMessage: \(error)")
+                }
+            }
+            
+            decoders["chat.bsky.convo.defs#logDeleteMessage"] = { decoder in
+                do {
+                    let decodedObject = try ChatBskyConvoDefs.LogDeleteMessage(from: decoder)
+                    return .knownType(decodedObject)
+                } catch {
+                    LogManager.logError("Error decoding ChatBskyConvoDefs.LogDeleteMessage: \(error)")
+                    return .decodeError("Error decoding ChatBskyConvoDefs.LogDeleteMessage: \(error)")
+                }
+            }
+            
+            decoders["chat.bsky.convo.defs#logReadMessage"] = { decoder in
+                do {
+                    let decodedObject = try ChatBskyConvoDefs.LogReadMessage(from: decoder)
+                    return .knownType(decodedObject)
+                } catch {
+                    LogManager.logError("Error decoding ChatBskyConvoDefs.LogReadMessage: \(error)")
+                    return .decodeError("Error decoding ChatBskyConvoDefs.LogReadMessage: \(error)")
+                }
+            }
+            
+            decoders["chat.bsky.convo.defs#logAddReaction"] = { decoder in
+                do {
+                    let decodedObject = try ChatBskyConvoDefs.LogAddReaction(from: decoder)
+                    return .knownType(decodedObject)
+                } catch {
+                    LogManager.logError("Error decoding ChatBskyConvoDefs.LogAddReaction: \(error)")
+                    return .decodeError("Error decoding ChatBskyConvoDefs.LogAddReaction: \(error)")
+                }
+            }
+            
+            decoders["chat.bsky.convo.defs#logRemoveReaction"] = { decoder in
+                do {
+                    let decodedObject = try ChatBskyConvoDefs.LogRemoveReaction(from: decoder)
+                    return .knownType(decodedObject)
+                } catch {
+                    LogManager.logError("Error decoding ChatBskyConvoDefs.LogRemoveReaction: \(error)")
+                    return .decodeError("Error decoding ChatBskyConvoDefs.LogRemoveReaction: \(error)")
+                }
+            }
+            
+            decoders["chat.bsky.convo.sendMessageBatch#batchItem"] = { decoder in
+                do {
+                    let decodedObject = try ChatBskyConvoSendMessageBatch.BatchItem(from: decoder)
+                    return .knownType(decodedObject)
+                } catch {
+                    LogManager.logError("Error decoding ChatBskyConvoSendMessageBatch.BatchItem: \(error)")
+                    return .decodeError("Error decoding ChatBskyConvoSendMessageBatch.BatchItem: \(error)")
+                }
+            }
+            
+            decoders["com.atproto.identity.defs#identityInfo"] = { decoder in
+                do {
+                    let decodedObject = try ComAtprotoIdentityDefs.IdentityInfo(from: decoder)
+                    return .knownType(decodedObject)
+                } catch {
+                    LogManager.logError("Error decoding ComAtprotoIdentityDefs.IdentityInfo: \(error)")
+                    return .decodeError("Error decoding ComAtprotoIdentityDefs.IdentityInfo: \(error)")
+                }
+            }
+            
             decoders["app.bsky.actor.profile"] = { decoder in
                 do {
                     let decodedObject = try AppBskyActorProfile(from: decoder)
@@ -1506,351 +1450,17 @@
                     return .decodeError("Error decoding AppBskyActorProfile: \(error)")
                 }
             }
-
-            decoders["app.bsky.labeler.defs#labelerView"] = { decoder in
-                do {
-                    let decodedObject = try AppBskyLabelerDefs.LabelerView(from: decoder)
-                    return .knownType(decodedObject)
-                } catch {
-                    LogManager.logError("Error decoding AppBskyLabelerDefs.LabelerView: \(error)")
-                    return .decodeError("Error decoding AppBskyLabelerDefs.LabelerView: \(error)")
-                }
-            }
-
-            decoders["app.bsky.labeler.defs#labelerViewDetailed"] = { decoder in
-                do {
-                    let decodedObject = try AppBskyLabelerDefs.LabelerViewDetailed(from: decoder)
-                    return .knownType(decodedObject)
-                } catch {
-                    LogManager.logError("Error decoding AppBskyLabelerDefs.LabelerViewDetailed: \(error)")
-                    return .decodeError("Error decoding AppBskyLabelerDefs.LabelerViewDetailed: \(error)")
-                }
-            }
-
-            decoders["app.bsky.labeler.defs#labelerViewerState"] = { decoder in
-                do {
-                    let decodedObject = try AppBskyLabelerDefs.LabelerViewerState(from: decoder)
-                    return .knownType(decodedObject)
-                } catch {
-                    LogManager.logError("Error decoding AppBskyLabelerDefs.LabelerViewerState: \(error)")
-                    return .decodeError("Error decoding AppBskyLabelerDefs.LabelerViewerState: \(error)")
-                }
-            }
-
-            decoders["app.bsky.labeler.defs#labelerPolicies"] = { decoder in
-                do {
-                    let decodedObject = try AppBskyLabelerDefs.LabelerPolicies(from: decoder)
-                    return .knownType(decodedObject)
-                } catch {
-                    LogManager.logError("Error decoding AppBskyLabelerDefs.LabelerPolicies: \(error)")
-                    return .decodeError("Error decoding AppBskyLabelerDefs.LabelerPolicies: \(error)")
-                }
-            }
-
->>>>>>> af472fad
-            decoders["app.bsky.actor.defs#profileViewBasic"] = { decoder in
-                do {
-                    let decodedObject = try AppBskyActorDefs.ProfileViewBasic(from: decoder)
-                    return .knownType(decodedObject)
-                } catch {
-                    LogManager.logError("Error decoding AppBskyActorDefs.ProfileViewBasic: \(error)")
-                    return .decodeError("Error decoding AppBskyActorDefs.ProfileViewBasic: \(error)")
-                }
-            }
-            
-            decoders["app.bsky.actor.defs#profileView"] = { decoder in
-                do {
-                    let decodedObject = try AppBskyActorDefs.ProfileView(from: decoder)
-                    return .knownType(decodedObject)
-                } catch {
-                    LogManager.logError("Error decoding AppBskyActorDefs.ProfileView: \(error)")
-                    return .decodeError("Error decoding AppBskyActorDefs.ProfileView: \(error)")
-                }
-            }
-            
-            decoders["app.bsky.actor.defs#profileViewDetailed"] = { decoder in
-                do {
-                    let decodedObject = try AppBskyActorDefs.ProfileViewDetailed(from: decoder)
-                    return .knownType(decodedObject)
-                } catch {
-                    LogManager.logError("Error decoding AppBskyActorDefs.ProfileViewDetailed: \(error)")
-                    return .decodeError("Error decoding AppBskyActorDefs.ProfileViewDetailed: \(error)")
-                }
-            }
-            
-            decoders["app.bsky.actor.defs#profileAssociated"] = { decoder in
-                do {
-                    let decodedObject = try AppBskyActorDefs.ProfileAssociated(from: decoder)
-                    return .knownType(decodedObject)
-                } catch {
-                    LogManager.logError("Error decoding AppBskyActorDefs.ProfileAssociated: \(error)")
-                    return .decodeError("Error decoding AppBskyActorDefs.ProfileAssociated: \(error)")
-                }
-            }
-            
-            decoders["app.bsky.actor.defs#profileAssociatedChat"] = { decoder in
-                do {
-                    let decodedObject = try AppBskyActorDefs.ProfileAssociatedChat(from: decoder)
-                    return .knownType(decodedObject)
-                } catch {
-                    LogManager.logError("Error decoding AppBskyActorDefs.ProfileAssociatedChat: \(error)")
-                    return .decodeError("Error decoding AppBskyActorDefs.ProfileAssociatedChat: \(error)")
-                }
-            }
-            
-            decoders["app.bsky.actor.defs#viewerState"] = { decoder in
-                do {
-                    let decodedObject = try AppBskyActorDefs.ViewerState(from: decoder)
-                    return .knownType(decodedObject)
-                } catch {
-                    LogManager.logError("Error decoding AppBskyActorDefs.ViewerState: \(error)")
-                    return .decodeError("Error decoding AppBskyActorDefs.ViewerState: \(error)")
-                }
-            }
-            
-            decoders["app.bsky.actor.defs#knownFollowers"] = { decoder in
-                do {
-                    let decodedObject = try AppBskyActorDefs.KnownFollowers(from: decoder)
-                    return .knownType(decodedObject)
-                } catch {
-                    LogManager.logError("Error decoding AppBskyActorDefs.KnownFollowers: \(error)")
-                    return .decodeError("Error decoding AppBskyActorDefs.KnownFollowers: \(error)")
-                }
-            }
-            
-            decoders["app.bsky.actor.defs#verificationState"] = { decoder in
-                do {
-                    let decodedObject = try AppBskyActorDefs.VerificationState(from: decoder)
-                    return .knownType(decodedObject)
-                } catch {
-                    LogManager.logError("Error decoding AppBskyActorDefs.VerificationState: \(error)")
-                    return .decodeError("Error decoding AppBskyActorDefs.VerificationState: \(error)")
-                }
-            }
-            
-            decoders["app.bsky.actor.defs#verificationView"] = { decoder in
-                do {
-                    let decodedObject = try AppBskyActorDefs.VerificationView(from: decoder)
-                    return .knownType(decodedObject)
-                } catch {
-                    LogManager.logError("Error decoding AppBskyActorDefs.VerificationView: \(error)")
-                    return .decodeError("Error decoding AppBskyActorDefs.VerificationView: \(error)")
-                }
-            }
-            
-            decoders["app.bsky.actor.defs#preferences"] = { decoder in
-                do {
-                    let decodedObject = try AppBskyActorDefs.Preferences(from: decoder)
-                    return .knownType(decodedObject)
-                } catch {
-                    LogManager.logError("Error decoding AppBskyActorDefs.Preferences: \(error)")
-                    return .decodeError("Error decoding AppBskyActorDefs.Preferences: \(error)")
-                }
-            }
-            
-            decoders["app.bsky.actor.defs#adultContentPref"] = { decoder in
-                do {
-                    let decodedObject = try AppBskyActorDefs.AdultContentPref(from: decoder)
-                    return .knownType(decodedObject)
-                } catch {
-                    LogManager.logError("Error decoding AppBskyActorDefs.AdultContentPref: \(error)")
-                    return .decodeError("Error decoding AppBskyActorDefs.AdultContentPref: \(error)")
-                }
-            }
-            
-            decoders["app.bsky.actor.defs#contentLabelPref"] = { decoder in
-                do {
-                    let decodedObject = try AppBskyActorDefs.ContentLabelPref(from: decoder)
-                    return .knownType(decodedObject)
-                } catch {
-                    LogManager.logError("Error decoding AppBskyActorDefs.ContentLabelPref: \(error)")
-                    return .decodeError("Error decoding AppBskyActorDefs.ContentLabelPref: \(error)")
-                }
-            }
-            
-            decoders["app.bsky.actor.defs#savedFeed"] = { decoder in
-                do {
-                    let decodedObject = try AppBskyActorDefs.SavedFeed(from: decoder)
-                    return .knownType(decodedObject)
-                } catch {
-                    LogManager.logError("Error decoding AppBskyActorDefs.SavedFeed: \(error)")
-                    return .decodeError("Error decoding AppBskyActorDefs.SavedFeed: \(error)")
-                }
-            }
-            
-            decoders["app.bsky.actor.defs#savedFeedsPrefV2"] = { decoder in
-                do {
-                    let decodedObject = try AppBskyActorDefs.SavedFeedsPrefV2(from: decoder)
-                    return .knownType(decodedObject)
-                } catch {
-                    LogManager.logError("Error decoding AppBskyActorDefs.SavedFeedsPrefV2: \(error)")
-                    return .decodeError("Error decoding AppBskyActorDefs.SavedFeedsPrefV2: \(error)")
-                }
-            }
-            
-            decoders["app.bsky.actor.defs#savedFeedsPref"] = { decoder in
-                do {
-                    let decodedObject = try AppBskyActorDefs.SavedFeedsPref(from: decoder)
-                    return .knownType(decodedObject)
-                } catch {
-                    LogManager.logError("Error decoding AppBskyActorDefs.SavedFeedsPref: \(error)")
-                    return .decodeError("Error decoding AppBskyActorDefs.SavedFeedsPref: \(error)")
-                }
-            }
-            
-            decoders["app.bsky.actor.defs#personalDetailsPref"] = { decoder in
-                do {
-                    let decodedObject = try AppBskyActorDefs.PersonalDetailsPref(from: decoder)
-                    return .knownType(decodedObject)
-                } catch {
-                    LogManager.logError("Error decoding AppBskyActorDefs.PersonalDetailsPref: \(error)")
-                    return .decodeError("Error decoding AppBskyActorDefs.PersonalDetailsPref: \(error)")
-                }
-            }
-            
-            decoders["app.bsky.actor.defs#feedViewPref"] = { decoder in
-                do {
-                    let decodedObject = try AppBskyActorDefs.FeedViewPref(from: decoder)
-                    return .knownType(decodedObject)
-                } catch {
-                    LogManager.logError("Error decoding AppBskyActorDefs.FeedViewPref: \(error)")
-                    return .decodeError("Error decoding AppBskyActorDefs.FeedViewPref: \(error)")
-                }
-            }
-            
-            decoders["app.bsky.actor.defs#threadViewPref"] = { decoder in
-                do {
-                    let decodedObject = try AppBskyActorDefs.ThreadViewPref(from: decoder)
-                    return .knownType(decodedObject)
-                } catch {
-                    LogManager.logError("Error decoding AppBskyActorDefs.ThreadViewPref: \(error)")
-                    return .decodeError("Error decoding AppBskyActorDefs.ThreadViewPref: \(error)")
-                }
-            }
-            
-            decoders["app.bsky.actor.defs#interestsPref"] = { decoder in
-                do {
-                    let decodedObject = try AppBskyActorDefs.InterestsPref(from: decoder)
-                    return .knownType(decodedObject)
-                } catch {
-                    LogManager.logError("Error decoding AppBskyActorDefs.InterestsPref: \(error)")
-                    return .decodeError("Error decoding AppBskyActorDefs.InterestsPref: \(error)")
-                }
-            }
-            
-            decoders["app.bsky.actor.defs#mutedWord"] = { decoder in
-                do {
-                    let decodedObject = try AppBskyActorDefs.MutedWord(from: decoder)
-                    return .knownType(decodedObject)
-                } catch {
-                    LogManager.logError("Error decoding AppBskyActorDefs.MutedWord: \(error)")
-                    return .decodeError("Error decoding AppBskyActorDefs.MutedWord: \(error)")
-                }
-            }
-            
-            decoders["app.bsky.actor.defs#mutedWordsPref"] = { decoder in
-                do {
-                    let decodedObject = try AppBskyActorDefs.MutedWordsPref(from: decoder)
-                    return .knownType(decodedObject)
-                } catch {
-                    LogManager.logError("Error decoding AppBskyActorDefs.MutedWordsPref: \(error)")
-                    return .decodeError("Error decoding AppBskyActorDefs.MutedWordsPref: \(error)")
-                }
-            }
-            
-            decoders["app.bsky.actor.defs#hiddenPostsPref"] = { decoder in
-                do {
-                    let decodedObject = try AppBskyActorDefs.HiddenPostsPref(from: decoder)
-                    return .knownType(decodedObject)
-                } catch {
-                    LogManager.logError("Error decoding AppBskyActorDefs.HiddenPostsPref: \(error)")
-                    return .decodeError("Error decoding AppBskyActorDefs.HiddenPostsPref: \(error)")
-                }
-            }
-            
-            decoders["app.bsky.actor.defs#labelersPref"] = { decoder in
-                do {
-                    let decodedObject = try AppBskyActorDefs.LabelersPref(from: decoder)
-                    return .knownType(decodedObject)
-                } catch {
-                    LogManager.logError("Error decoding AppBskyActorDefs.LabelersPref: \(error)")
-                    return .decodeError("Error decoding AppBskyActorDefs.LabelersPref: \(error)")
-                }
-            }
-            
-            decoders["app.bsky.actor.defs#labelerPrefItem"] = { decoder in
-                do {
-                    let decodedObject = try AppBskyActorDefs.LabelerPrefItem(from: decoder)
-                    return .knownType(decodedObject)
-                } catch {
-                    LogManager.logError("Error decoding AppBskyActorDefs.LabelerPrefItem: \(error)")
-                    return .decodeError("Error decoding AppBskyActorDefs.LabelerPrefItem: \(error)")
-                }
-            }
-            
-            decoders["app.bsky.actor.defs#bskyAppStatePref"] = { decoder in
-                do {
-                    let decodedObject = try AppBskyActorDefs.BskyAppStatePref(from: decoder)
-                    return .knownType(decodedObject)
-                } catch {
-                    LogManager.logError("Error decoding AppBskyActorDefs.BskyAppStatePref: \(error)")
-                    return .decodeError("Error decoding AppBskyActorDefs.BskyAppStatePref: \(error)")
-                }
-            }
-            
-            decoders["app.bsky.actor.defs#bskyAppProgressGuide"] = { decoder in
-                do {
-                    let decodedObject = try AppBskyActorDefs.BskyAppProgressGuide(from: decoder)
-                    return .knownType(decodedObject)
-                } catch {
-                    LogManager.logError("Error decoding AppBskyActorDefs.BskyAppProgressGuide: \(error)")
-                    return .decodeError("Error decoding AppBskyActorDefs.BskyAppProgressGuide: \(error)")
-                }
-            }
-            
-            decoders["app.bsky.actor.defs#nux"] = { decoder in
-                do {
-                    let decodedObject = try AppBskyActorDefs.Nux(from: decoder)
-                    return .knownType(decodedObject)
-                } catch {
-                    LogManager.logError("Error decoding AppBskyActorDefs.Nux: \(error)")
-                    return .decodeError("Error decoding AppBskyActorDefs.Nux: \(error)")
-                }
-            }
-            
-            decoders["app.bsky.actor.defs#verificationPrefs"] = { decoder in
-                do {
-                    let decodedObject = try AppBskyActorDefs.VerificationPrefs(from: decoder)
-                    return .knownType(decodedObject)
-                } catch {
-                    LogManager.logError("Error decoding AppBskyActorDefs.VerificationPrefs: \(error)")
-                    return .decodeError("Error decoding AppBskyActorDefs.VerificationPrefs: \(error)")
-                }
-            }
-            
-            decoders["app.bsky.actor.defs#postInteractionSettingsPref"] = { decoder in
-                do {
-                    let decodedObject = try AppBskyActorDefs.PostInteractionSettingsPref(from: decoder)
-                    return .knownType(decodedObject)
-                } catch {
-                    LogManager.logError("Error decoding AppBskyActorDefs.PostInteractionSettingsPref: \(error)")
-                    return .decodeError("Error decoding AppBskyActorDefs.PostInteractionSettingsPref: \(error)")
-                }
-            }
-<<<<<<< HEAD
-            
-            decoders["app.bsky.actor.defs#statusView"] = { decoder in
-                do {
-                    let decodedObject = try AppBskyActorDefs.StatusView(from: decoder)
-                    return .knownType(decodedObject)
-                } catch {
-                    LogManager.logError("Error decoding AppBskyActorDefs.StatusView: \(error)")
-                    return .decodeError("Error decoding AppBskyActorDefs.StatusView: \(error)")
-                }
-            }
-            
-=======
-
+            
+            decoders["chat.bsky.actor.defs#profileViewBasic"] = { decoder in
+                do {
+                    let decodedObject = try ChatBskyActorDefs.ProfileViewBasic(from: decoder)
+                    return .knownType(decodedObject)
+                } catch {
+                    LogManager.logError("Error decoding ChatBskyActorDefs.ProfileViewBasic: \(error)")
+                    return .decodeError("Error decoding ChatBskyActorDefs.ProfileViewBasic: \(error)")
+                }
+            }
+            
             decoders["app.bsky.labeler.service"] = { decoder in
                 do {
                     let decodedObject = try AppBskyLabelerService(from: decoder)
@@ -1860,260 +1470,7 @@
                     return .decodeError("Error decoding AppBskyLabelerService: \(error)")
                 }
             }
-
->>>>>>> af472fad
-            decoders["chat.bsky.convo.defs#messageRef"] = { decoder in
-                do {
-                    let decodedObject = try ChatBskyConvoDefs.MessageRef(from: decoder)
-                    return .knownType(decodedObject)
-                } catch {
-                    LogManager.logError("Error decoding ChatBskyConvoDefs.MessageRef: \(error)")
-                    return .decodeError("Error decoding ChatBskyConvoDefs.MessageRef: \(error)")
-                }
-            }
-            
-            decoders["chat.bsky.convo.defs#messageInput"] = { decoder in
-                do {
-                    let decodedObject = try ChatBskyConvoDefs.MessageInput(from: decoder)
-                    return .knownType(decodedObject)
-                } catch {
-                    LogManager.logError("Error decoding ChatBskyConvoDefs.MessageInput: \(error)")
-                    return .decodeError("Error decoding ChatBskyConvoDefs.MessageInput: \(error)")
-                }
-            }
-            
-            decoders["chat.bsky.convo.defs#messageView"] = { decoder in
-                do {
-                    let decodedObject = try ChatBskyConvoDefs.MessageView(from: decoder)
-                    return .knownType(decodedObject)
-                } catch {
-                    LogManager.logError("Error decoding ChatBskyConvoDefs.MessageView: \(error)")
-                    return .decodeError("Error decoding ChatBskyConvoDefs.MessageView: \(error)")
-                }
-            }
-            
-            decoders["chat.bsky.convo.defs#deletedMessageView"] = { decoder in
-                do {
-                    let decodedObject = try ChatBskyConvoDefs.DeletedMessageView(from: decoder)
-                    return .knownType(decodedObject)
-                } catch {
-                    LogManager.logError("Error decoding ChatBskyConvoDefs.DeletedMessageView: \(error)")
-                    return .decodeError("Error decoding ChatBskyConvoDefs.DeletedMessageView: \(error)")
-                }
-            }
-            
-            decoders["chat.bsky.convo.defs#messageViewSender"] = { decoder in
-                do {
-                    let decodedObject = try ChatBskyConvoDefs.MessageViewSender(from: decoder)
-                    return .knownType(decodedObject)
-                } catch {
-                    LogManager.logError("Error decoding ChatBskyConvoDefs.MessageViewSender: \(error)")
-                    return .decodeError("Error decoding ChatBskyConvoDefs.MessageViewSender: \(error)")
-                }
-            }
-            
-            decoders["chat.bsky.convo.defs#reactionView"] = { decoder in
-                do {
-                    let decodedObject = try ChatBskyConvoDefs.ReactionView(from: decoder)
-                    return .knownType(decodedObject)
-                } catch {
-                    LogManager.logError("Error decoding ChatBskyConvoDefs.ReactionView: \(error)")
-                    return .decodeError("Error decoding ChatBskyConvoDefs.ReactionView: \(error)")
-                }
-            }
-            
-            decoders["chat.bsky.convo.defs#reactionViewSender"] = { decoder in
-                do {
-                    let decodedObject = try ChatBskyConvoDefs.ReactionViewSender(from: decoder)
-                    return .knownType(decodedObject)
-                } catch {
-                    LogManager.logError("Error decoding ChatBskyConvoDefs.ReactionViewSender: \(error)")
-                    return .decodeError("Error decoding ChatBskyConvoDefs.ReactionViewSender: \(error)")
-                }
-            }
-            
-            decoders["chat.bsky.convo.defs#messageAndReactionView"] = { decoder in
-                do {
-                    let decodedObject = try ChatBskyConvoDefs.MessageAndReactionView(from: decoder)
-                    return .knownType(decodedObject)
-                } catch {
-                    LogManager.logError("Error decoding ChatBskyConvoDefs.MessageAndReactionView: \(error)")
-                    return .decodeError("Error decoding ChatBskyConvoDefs.MessageAndReactionView: \(error)")
-                }
-            }
-            
-            decoders["chat.bsky.convo.defs#convoView"] = { decoder in
-                do {
-                    let decodedObject = try ChatBskyConvoDefs.ConvoView(from: decoder)
-                    return .knownType(decodedObject)
-                } catch {
-                    LogManager.logError("Error decoding ChatBskyConvoDefs.ConvoView: \(error)")
-                    return .decodeError("Error decoding ChatBskyConvoDefs.ConvoView: \(error)")
-                }
-            }
-            
-            decoders["chat.bsky.convo.defs#logBeginConvo"] = { decoder in
-                do {
-                    let decodedObject = try ChatBskyConvoDefs.LogBeginConvo(from: decoder)
-                    return .knownType(decodedObject)
-                } catch {
-                    LogManager.logError("Error decoding ChatBskyConvoDefs.LogBeginConvo: \(error)")
-                    return .decodeError("Error decoding ChatBskyConvoDefs.LogBeginConvo: \(error)")
-                }
-            }
-            
-            decoders["chat.bsky.convo.defs#logAcceptConvo"] = { decoder in
-                do {
-                    let decodedObject = try ChatBskyConvoDefs.LogAcceptConvo(from: decoder)
-                    return .knownType(decodedObject)
-                } catch {
-                    LogManager.logError("Error decoding ChatBskyConvoDefs.LogAcceptConvo: \(error)")
-                    return .decodeError("Error decoding ChatBskyConvoDefs.LogAcceptConvo: \(error)")
-                }
-            }
-            
-            decoders["chat.bsky.convo.defs#logLeaveConvo"] = { decoder in
-                do {
-                    let decodedObject = try ChatBskyConvoDefs.LogLeaveConvo(from: decoder)
-                    return .knownType(decodedObject)
-                } catch {
-                    LogManager.logError("Error decoding ChatBskyConvoDefs.LogLeaveConvo: \(error)")
-                    return .decodeError("Error decoding ChatBskyConvoDefs.LogLeaveConvo: \(error)")
-                }
-            }
-            
-            decoders["chat.bsky.convo.defs#logMuteConvo"] = { decoder in
-                do {
-                    let decodedObject = try ChatBskyConvoDefs.LogMuteConvo(from: decoder)
-                    return .knownType(decodedObject)
-                } catch {
-                    LogManager.logError("Error decoding ChatBskyConvoDefs.LogMuteConvo: \(error)")
-                    return .decodeError("Error decoding ChatBskyConvoDefs.LogMuteConvo: \(error)")
-                }
-            }
-            
-            decoders["chat.bsky.convo.defs#logUnmuteConvo"] = { decoder in
-                do {
-                    let decodedObject = try ChatBskyConvoDefs.LogUnmuteConvo(from: decoder)
-                    return .knownType(decodedObject)
-                } catch {
-                    LogManager.logError("Error decoding ChatBskyConvoDefs.LogUnmuteConvo: \(error)")
-                    return .decodeError("Error decoding ChatBskyConvoDefs.LogUnmuteConvo: \(error)")
-                }
-            }
-            
-            decoders["chat.bsky.convo.defs#logCreateMessage"] = { decoder in
-                do {
-                    let decodedObject = try ChatBskyConvoDefs.LogCreateMessage(from: decoder)
-                    return .knownType(decodedObject)
-                } catch {
-                    LogManager.logError("Error decoding ChatBskyConvoDefs.LogCreateMessage: \(error)")
-                    return .decodeError("Error decoding ChatBskyConvoDefs.LogCreateMessage: \(error)")
-                }
-            }
-            
-            decoders["chat.bsky.convo.defs#logDeleteMessage"] = { decoder in
-                do {
-                    let decodedObject = try ChatBskyConvoDefs.LogDeleteMessage(from: decoder)
-                    return .knownType(decodedObject)
-                } catch {
-                    LogManager.logError("Error decoding ChatBskyConvoDefs.LogDeleteMessage: \(error)")
-                    return .decodeError("Error decoding ChatBskyConvoDefs.LogDeleteMessage: \(error)")
-                }
-            }
-            
-            decoders["chat.bsky.convo.defs#logReadMessage"] = { decoder in
-                do {
-                    let decodedObject = try ChatBskyConvoDefs.LogReadMessage(from: decoder)
-                    return .knownType(decodedObject)
-                } catch {
-                    LogManager.logError("Error decoding ChatBskyConvoDefs.LogReadMessage: \(error)")
-                    return .decodeError("Error decoding ChatBskyConvoDefs.LogReadMessage: \(error)")
-                }
-            }
-            
-            decoders["chat.bsky.convo.defs#logAddReaction"] = { decoder in
-                do {
-                    let decodedObject = try ChatBskyConvoDefs.LogAddReaction(from: decoder)
-                    return .knownType(decodedObject)
-                } catch {
-                    LogManager.logError("Error decoding ChatBskyConvoDefs.LogAddReaction: \(error)")
-                    return .decodeError("Error decoding ChatBskyConvoDefs.LogAddReaction: \(error)")
-                }
-            }
-            
-            decoders["chat.bsky.convo.defs#logRemoveReaction"] = { decoder in
-                do {
-                    let decodedObject = try ChatBskyConvoDefs.LogRemoveReaction(from: decoder)
-                    return .knownType(decodedObject)
-                } catch {
-                    LogManager.logError("Error decoding ChatBskyConvoDefs.LogRemoveReaction: \(error)")
-                    return .decodeError("Error decoding ChatBskyConvoDefs.LogRemoveReaction: \(error)")
-                }
-            }
-<<<<<<< HEAD
-            
-=======
-
->>>>>>> af472fad
-            decoders["chat.bsky.convo.sendMessageBatch#batchItem"] = { decoder in
-                do {
-                    let decodedObject = try ChatBskyConvoSendMessageBatch.BatchItem(from: decoder)
-                    return .knownType(decodedObject)
-                } catch {
-                    LogManager.logError("Error decoding ChatBskyConvoSendMessageBatch.BatchItem: \(error)")
-                    return .decodeError("Error decoding ChatBskyConvoSendMessageBatch.BatchItem: \(error)")
-                }
-            }
-<<<<<<< HEAD
-            
-            decoders["com.atproto.identity.defs#identityInfo"] = { decoder in
-                do {
-                    let decodedObject = try ComAtprotoIdentityDefs.IdentityInfo(from: decoder)
-                    return .knownType(decodedObject)
-                } catch {
-                    LogManager.logError("Error decoding ComAtprotoIdentityDefs.IdentityInfo: \(error)")
-                    return .decodeError("Error decoding ComAtprotoIdentityDefs.IdentityInfo: \(error)")
-                }
-            }
-            
-            decoders["app.bsky.actor.profile"] = { decoder in
-                do {
-                    let decodedObject = try AppBskyActorProfile(from: decoder)
-                    return .knownType(decodedObject)
-                } catch {
-                    LogManager.logError("Error decoding AppBskyActorProfile: \(error)")
-                    return .decodeError("Error decoding AppBskyActorProfile: \(error)")
-                }
-            }
-            
-=======
-
->>>>>>> af472fad
-            decoders["chat.bsky.actor.defs#profileViewBasic"] = { decoder in
-                do {
-                    let decodedObject = try ChatBskyActorDefs.ProfileViewBasic(from: decoder)
-                    return .knownType(decodedObject)
-                } catch {
-                    LogManager.logError("Error decoding ChatBskyActorDefs.ProfileViewBasic: \(error)")
-                    return .decodeError("Error decoding ChatBskyActorDefs.ProfileViewBasic: \(error)")
-                }
-            }
-<<<<<<< HEAD
-            
-            decoders["app.bsky.labeler.service"] = { decoder in
-                do {
-                    let decodedObject = try AppBskyLabelerService(from: decoder)
-                    return .knownType(decodedObject)
-                } catch {
-                    LogManager.logError("Error decoding AppBskyLabelerService: \(error)")
-                    return .decodeError("Error decoding AppBskyLabelerService: \(error)")
-                }
-            }
-            
-=======
-
->>>>>>> af472fad
+            
             decoders["chat.bsky.actor.declaration"] = { decoder in
                 do {
                     let decodedObject = try ChatBskyActorDeclaration(from: decoder)
@@ -2123,7 +1480,6 @@
                     return .decodeError("Error decoding ChatBskyActorDeclaration: \(error)")
                 }
             }
-<<<<<<< HEAD
             
             decoders["app.bsky.actor.status"] = { decoder in
                 do {
@@ -2132,8 +1488,9 @@
                 } catch {
                     LogManager.logError("Error decoding AppBskyActorStatus: \(error)")
                     return .decodeError("Error decoding AppBskyActorStatus: \(error)")
-=======
-
+                }
+            }
+            
             decoders["chat.bsky.moderation.getActorMetadata#metadata"] = { decoder in
                 do {
                     let decodedObject = try ChatBskyModerationGetActorMetadata.Metadata(from: decoder)
@@ -2141,17 +1498,6 @@
                 } catch {
                     LogManager.logError("Error decoding ChatBskyModerationGetActorMetadata.Metadata: \(error)")
                     return .decodeError("Error decoding ChatBskyModerationGetActorMetadata.Metadata: \(error)")
->>>>>>> af472fad
-                }
-            }
-            
-            decoders["chat.bsky.moderation.getActorMetadata#metadata"] = { decoder in
-                do {
-                    let decodedObject = try ChatBskyModerationGetActorMetadata.Metadata(from: decoder)
-                    return .knownType(decodedObject)
-                } catch {
-                    LogManager.logError("Error decoding ChatBskyModerationGetActorMetadata.Metadata: \(error)")
-                    return .decodeError("Error decoding ChatBskyModerationGetActorMetadata.Metadata: \(error)")
                 }
             }
             
@@ -2204,7 +1550,6 @@
                     return .decodeError("Error decoding ComAtprotoAdminDefs.ThreatSignature: \(error)")
                 }
             }
-<<<<<<< HEAD
             
             decoders["com.atproto.server.createInviteCodes#accountCodes"] = { decoder in
                 do {
@@ -2216,8 +1561,56 @@
                 }
             }
             
-=======
-
+            decoders["com.atproto.label.defs#label"] = { decoder in
+                do {
+                    let decodedObject = try ComAtprotoLabelDefs.Label(from: decoder)
+                    return .knownType(decodedObject)
+                } catch {
+                    LogManager.logError("Error decoding ComAtprotoLabelDefs.Label: \(error)")
+                    return .decodeError("Error decoding ComAtprotoLabelDefs.Label: \(error)")
+                }
+            }
+            
+            decoders["com.atproto.label.defs#selfLabels"] = { decoder in
+                do {
+                    let decodedObject = try ComAtprotoLabelDefs.SelfLabels(from: decoder)
+                    return .knownType(decodedObject)
+                } catch {
+                    LogManager.logError("Error decoding ComAtprotoLabelDefs.SelfLabels: \(error)")
+                    return .decodeError("Error decoding ComAtprotoLabelDefs.SelfLabels: \(error)")
+                }
+            }
+            
+            decoders["com.atproto.label.defs#selfLabel"] = { decoder in
+                do {
+                    let decodedObject = try ComAtprotoLabelDefs.SelfLabel(from: decoder)
+                    return .knownType(decodedObject)
+                } catch {
+                    LogManager.logError("Error decoding ComAtprotoLabelDefs.SelfLabel: \(error)")
+                    return .decodeError("Error decoding ComAtprotoLabelDefs.SelfLabel: \(error)")
+                }
+            }
+            
+            decoders["com.atproto.label.defs#labelValueDefinition"] = { decoder in
+                do {
+                    let decodedObject = try ComAtprotoLabelDefs.LabelValueDefinition(from: decoder)
+                    return .knownType(decodedObject)
+                } catch {
+                    LogManager.logError("Error decoding ComAtprotoLabelDefs.LabelValueDefinition: \(error)")
+                    return .decodeError("Error decoding ComAtprotoLabelDefs.LabelValueDefinition: \(error)")
+                }
+            }
+            
+            decoders["com.atproto.label.defs#labelValueDefinitionStrings"] = { decoder in
+                do {
+                    let decodedObject = try ComAtprotoLabelDefs.LabelValueDefinitionStrings(from: decoder)
+                    return .knownType(decodedObject)
+                } catch {
+                    LogManager.logError("Error decoding ComAtprotoLabelDefs.LabelValueDefinitionStrings: \(error)")
+                    return .decodeError("Error decoding ComAtprotoLabelDefs.LabelValueDefinitionStrings: \(error)")
+                }
+            }
+            
             decoders["com.atproto.server.listAppPasswords#appPassword"] = { decoder in
                 do {
                     let decodedObject = try ComAtprotoServerListAppPasswords.AppPassword(from: decoder)
@@ -2227,68 +1620,6 @@
                     return .decodeError("Error decoding ComAtprotoServerListAppPasswords.AppPassword: \(error)")
                 }
             }
-
->>>>>>> af472fad
-            decoders["com.atproto.label.defs#label"] = { decoder in
-                do {
-                    let decodedObject = try ComAtprotoLabelDefs.Label(from: decoder)
-                    return .knownType(decodedObject)
-                } catch {
-                    LogManager.logError("Error decoding ComAtprotoLabelDefs.Label: \(error)")
-                    return .decodeError("Error decoding ComAtprotoLabelDefs.Label: \(error)")
-                }
-            }
-            
-            decoders["com.atproto.label.defs#selfLabels"] = { decoder in
-                do {
-                    let decodedObject = try ComAtprotoLabelDefs.SelfLabels(from: decoder)
-                    return .knownType(decodedObject)
-                } catch {
-                    LogManager.logError("Error decoding ComAtprotoLabelDefs.SelfLabels: \(error)")
-                    return .decodeError("Error decoding ComAtprotoLabelDefs.SelfLabels: \(error)")
-                }
-            }
-            
-            decoders["com.atproto.label.defs#selfLabel"] = { decoder in
-                do {
-                    let decodedObject = try ComAtprotoLabelDefs.SelfLabel(from: decoder)
-                    return .knownType(decodedObject)
-                } catch {
-                    LogManager.logError("Error decoding ComAtprotoLabelDefs.SelfLabel: \(error)")
-                    return .decodeError("Error decoding ComAtprotoLabelDefs.SelfLabel: \(error)")
-                }
-            }
-            
-            decoders["com.atproto.label.defs#labelValueDefinition"] = { decoder in
-                do {
-                    let decodedObject = try ComAtprotoLabelDefs.LabelValueDefinition(from: decoder)
-                    return .knownType(decodedObject)
-                } catch {
-                    LogManager.logError("Error decoding ComAtprotoLabelDefs.LabelValueDefinition: \(error)")
-                    return .decodeError("Error decoding ComAtprotoLabelDefs.LabelValueDefinition: \(error)")
-                }
-            }
-            
-            decoders["com.atproto.label.defs#labelValueDefinitionStrings"] = { decoder in
-                do {
-                    let decodedObject = try ComAtprotoLabelDefs.LabelValueDefinitionStrings(from: decoder)
-                    return .knownType(decodedObject)
-                } catch {
-                    LogManager.logError("Error decoding ComAtprotoLabelDefs.LabelValueDefinitionStrings: \(error)")
-                    return .decodeError("Error decoding ComAtprotoLabelDefs.LabelValueDefinitionStrings: \(error)")
-                }
-            }
-<<<<<<< HEAD
-            
-            decoders["com.atproto.server.listAppPasswords#appPassword"] = { decoder in
-                do {
-                    let decodedObject = try ComAtprotoServerListAppPasswords.AppPassword(from: decoder)
-                    return .knownType(decodedObject)
-                } catch {
-                    LogManager.logError("Error decoding ComAtprotoServerListAppPasswords.AppPassword: \(error)")
-                    return .decodeError("Error decoding ComAtprotoServerListAppPasswords.AppPassword: \(error)")
-                }
-            }
             
             decoders["com.atproto.server.createAppPassword#appPassword"] = { decoder in
                 do {
@@ -2300,8 +1631,26 @@
                 }
             }
             
-=======
-
+            decoders["com.atproto.server.describeServer#links"] = { decoder in
+                do {
+                    let decodedObject = try ComAtprotoServerDescribeServer.Links(from: decoder)
+                    return .knownType(decodedObject)
+                } catch {
+                    LogManager.logError("Error decoding ComAtprotoServerDescribeServer.Links: \(error)")
+                    return .decodeError("Error decoding ComAtprotoServerDescribeServer.Links: \(error)")
+                }
+            }
+            
+            decoders["com.atproto.server.describeServer#contact"] = { decoder in
+                do {
+                    let decodedObject = try ComAtprotoServerDescribeServer.Contact(from: decoder)
+                    return .knownType(decodedObject)
+                } catch {
+                    LogManager.logError("Error decoding ComAtprotoServerDescribeServer.Contact: \(error)")
+                    return .decodeError("Error decoding ComAtprotoServerDescribeServer.Contact: \(error)")
+                }
+            }
+            
             decoders["com.atproto.server.defs#inviteCode"] = { decoder in
                 do {
                     let decodedObject = try ComAtprotoServerDefs.InviteCode(from: decoder)
@@ -2311,7 +1660,7 @@
                     return .decodeError("Error decoding ComAtprotoServerDefs.InviteCode: \(error)")
                 }
             }
-
+            
             decoders["com.atproto.server.defs#inviteCodeUse"] = { decoder in
                 do {
                     let decodedObject = try ComAtprotoServerDefs.InviteCodeUse(from: decoder)
@@ -2321,52 +1670,107 @@
                     return .decodeError("Error decoding ComAtprotoServerDefs.InviteCodeUse: \(error)")
                 }
             }
-
->>>>>>> af472fad
-            decoders["com.atproto.server.describeServer#links"] = { decoder in
-                do {
-                    let decodedObject = try ComAtprotoServerDescribeServer.Links(from: decoder)
-                    return .knownType(decodedObject)
-                } catch {
-                    LogManager.logError("Error decoding ComAtprotoServerDescribeServer.Links: \(error)")
-                    return .decodeError("Error decoding ComAtprotoServerDescribeServer.Links: \(error)")
-                }
-            }
-            
-            decoders["com.atproto.server.describeServer#contact"] = { decoder in
-                do {
-                    let decodedObject = try ComAtprotoServerDescribeServer.Contact(from: decoder)
-                    return .knownType(decodedObject)
-                } catch {
-                    LogManager.logError("Error decoding ComAtprotoServerDescribeServer.Contact: \(error)")
-                    return .decodeError("Error decoding ComAtprotoServerDescribeServer.Contact: \(error)")
-                }
-            }
-<<<<<<< HEAD
-            
-            decoders["com.atproto.server.defs#inviteCode"] = { decoder in
-=======
-
-            decoders["com.atproto.server.createInviteCodes#accountCodes"] = { decoder in
-                do {
-                    let decodedObject = try ComAtprotoServerCreateInviteCodes.AccountCodes(from: decoder)
-                    return .knownType(decodedObject)
-                } catch {
-                    LogManager.logError("Error decoding ComAtprotoServerCreateInviteCodes.AccountCodes: \(error)")
-                    return .decodeError("Error decoding ComAtprotoServerCreateInviteCodes.AccountCodes: \(error)")
-                }
-            }
-
-            decoders["com.atproto.server.createAppPassword#appPassword"] = { decoder in
-                do {
-                    let decodedObject = try ComAtprotoServerCreateAppPassword.AppPassword(from: decoder)
-                    return .knownType(decodedObject)
-                } catch {
-                    LogManager.logError("Error decoding ComAtprotoServerCreateAppPassword.AppPassword: \(error)")
-                    return .decodeError("Error decoding ComAtprotoServerCreateAppPassword.AppPassword: \(error)")
-                }
-            }
-
+            
+            decoders["com.atproto.sync.listHosts#host"] = { decoder in
+                do {
+                    let decodedObject = try ComAtprotoSyncListHosts.Host(from: decoder)
+                    return .knownType(decodedObject)
+                } catch {
+                    LogManager.logError("Error decoding ComAtprotoSyncListHosts.Host: \(error)")
+                    return .decodeError("Error decoding ComAtprotoSyncListHosts.Host: \(error)")
+                }
+            }
+            
+            decoders["com.atproto.sync.listReposByCollection#repo"] = { decoder in
+                do {
+                    let decodedObject = try ComAtprotoRepoDefs.CommitMeta(from: decoder)
+                    return .knownType(decodedObject)
+                } catch {
+                    LogManager.logError("Error decoding ComAtprotoSyncListReposByCollection.Repo: \(error)")
+                    return .decodeError("Error decoding ComAtprotoSyncListReposByCollection.Repo: \(error)")
+                }
+            }
+            
+            decoders["com.atproto.repo.listRecords#record"] = { decoder in
+                do {
+                    let decodedObject = try ComAtprotoRepoListRecords.Record(from: decoder)
+                    return .knownType(decodedObject)
+                } catch {
+                    LogManager.logError("Error decoding ComAtprotoRepoListRecords.Record: \(error)")
+                    return .decodeError("Error decoding ComAtprotoRepoListRecords.Record: \(error)")
+                }
+            }
+            
+            decoders["com.atproto.repo.applyWrites#create"] = { decoder in
+                do {
+                    let decodedObject = try ComAtprotoRepoApplyWrites.Create(from: decoder)
+                    return .knownType(decodedObject)
+                } catch {
+                    LogManager.logError("Error decoding ComAtprotoRepoApplyWrites.Create: \(error)")
+                    return .decodeError("Error decoding ComAtprotoRepoApplyWrites.Create: \(error)")
+                }
+            }
+            
+            decoders["com.atproto.repo.applyWrites#update"] = { decoder in
+                do {
+                    let decodedObject = try ComAtprotoRepoApplyWrites.Update(from: decoder)
+                    return .knownType(decodedObject)
+                } catch {
+                    LogManager.logError("Error decoding ComAtprotoRepoApplyWrites.Update: \(error)")
+                    return .decodeError("Error decoding ComAtprotoRepoApplyWrites.Update: \(error)")
+                }
+            }
+            
+            decoders["com.atproto.repo.applyWrites#delete"] = { decoder in
+                do {
+                    let decodedObject = try ComAtprotoRepoApplyWrites.Delete(from: decoder)
+                    return .knownType(decodedObject)
+                } catch {
+                    LogManager.logError("Error decoding ComAtprotoRepoApplyWrites.Delete: \(error)")
+                    return .decodeError("Error decoding ComAtprotoRepoApplyWrites.Delete: \(error)")
+                }
+            }
+            
+            decoders["com.atproto.repo.applyWrites#createResult"] = { decoder in
+                do {
+                    let decodedObject = try ComAtprotoRepoApplyWrites.CreateResult(from: decoder)
+                    return .knownType(decodedObject)
+                } catch {
+                    LogManager.logError("Error decoding ComAtprotoRepoApplyWrites.CreateResult: \(error)")
+                    return .decodeError("Error decoding ComAtprotoRepoApplyWrites.CreateResult: \(error)")
+                }
+            }
+            
+            decoders["com.atproto.repo.applyWrites#updateResult"] = { decoder in
+                do {
+                    let decodedObject = try ComAtprotoRepoApplyWrites.UpdateResult(from: decoder)
+                    return .knownType(decodedObject)
+                } catch {
+                    LogManager.logError("Error decoding ComAtprotoRepoApplyWrites.UpdateResult: \(error)")
+                    return .decodeError("Error decoding ComAtprotoRepoApplyWrites.UpdateResult: \(error)")
+                }
+            }
+            
+            decoders["com.atproto.repo.applyWrites#deleteResult"] = { decoder in
+                do {
+                    let decodedObject = try ComAtprotoRepoApplyWrites.DeleteResult(from: decoder)
+                    return .knownType(decodedObject)
+                } catch {
+                    LogManager.logError("Error decoding ComAtprotoRepoApplyWrites.DeleteResult: \(error)")
+                    return .decodeError("Error decoding ComAtprotoRepoApplyWrites.DeleteResult: \(error)")
+                }
+            }
+            
+            decoders["com.atproto.repo.defs#commitMeta"] = { decoder in
+                do {
+                    let decodedObject = try ComAtprotoRepoDefs.CommitMeta(from: decoder)
+                    return .knownType(decodedObject)
+                } catch {
+                    LogManager.logError("Error decoding ComAtprotoRepoDefs.CommitMeta: \(error)")
+                    return .decodeError("Error decoding ComAtprotoRepoDefs.CommitMeta: \(error)")
+                }
+            }
+            
             decoders["com.atproto.lexicon.schema"] = { decoder in
                 do {
                     let decodedObject = try ComAtprotoLexiconSchema(from: decoder)
@@ -2376,54 +1780,18 @@
                     return .decodeError("Error decoding ComAtprotoLexiconSchema: \(error)")
                 }
             }
-
-            decoders["com.atproto.sync.listRepos#repo"] = { decoder in
->>>>>>> af472fad
-                do {
-                    let decodedObject = try ComAtprotoServerDefs.InviteCode(from: decoder)
-                    return .knownType(decodedObject)
-                } catch {
-                    LogManager.logError("Error decoding ComAtprotoServerDefs.InviteCode: \(error)")
-                    return .decodeError("Error decoding ComAtprotoServerDefs.InviteCode: \(error)")
-                }
-            }
-<<<<<<< HEAD
-            
-            decoders["com.atproto.server.defs#inviteCodeUse"] = { decoder in
-                do {
-                    let decodedObject = try ComAtprotoServerDefs.InviteCodeUse(from: decoder)
-                    return .knownType(decodedObject)
-                } catch {
-                    LogManager.logError("Error decoding ComAtprotoServerDefs.InviteCodeUse: \(error)")
-                    return .decodeError("Error decoding ComAtprotoServerDefs.InviteCodeUse: \(error)")
-                }
-            }
-            
-            decoders["com.atproto.sync.listHosts#host"] = { decoder in
-                do {
-                    let decodedObject = try ComAtprotoSyncListHosts.Host(from: decoder)
-                    return .knownType(decodedObject)
-                } catch {
-                    LogManager.logError("Error decoding ComAtprotoSyncListHosts.Host: \(error)")
-                    return .decodeError("Error decoding ComAtprotoSyncListHosts.Host: \(error)")
-                }
-            }
-            
-            decoders["com.atproto.sync.listReposByCollection#repo"] = { decoder in
-=======
-
-            decoders["com.atproto.sync.listReposByCollection#repo"] = { decoder in
-                do {
-                    let decodedObject = try ComAtprotoSyncListReposByCollection.Repo(from: decoder)
-                    return .knownType(decodedObject)
-                } catch {
-                    LogManager.logError("Error decoding ComAtprotoSyncListReposByCollection.Repo: \(error)")
-                    return .decodeError("Error decoding ComAtprotoSyncListReposByCollection.Repo: \(error)")
-                }
-            }
-
+            
+            decoders["com.atproto.repo.strongRef"] = { decoder in
+                do {
+                    let decodedObject = try ComAtprotoRepoStrongRef(from: decoder)
+                    return .knownType(decodedObject)
+                } catch {
+                    LogManager.logError("Error decoding ComAtprotoRepoStrongRef: \(error)")
+                    return .decodeError("Error decoding ComAtprotoRepoStrongRef: \(error)")
+                }
+            }
+            
             decoders["com.atproto.repo.listMissingBlobs#recordBlob"] = { decoder in
->>>>>>> af472fad
                 do {
                     let decodedObject = try ComAtprotoRepoListMissingBlobs.RecordBlob(from: decoder)
                     return .knownType(decodedObject)
@@ -2432,136 +1800,6 @@
                     return .decodeError("Error decoding ComAtprotoRepoListMissingBlobs.RecordBlob: \(error)")
                 }
             }
-<<<<<<< HEAD
-            
-            decoders["com.atproto.repo.listRecords#record"] = { decoder in
-=======
-
-            decoders["com.atproto.repo.strongRef"] = { decoder in
->>>>>>> af472fad
-                do {
-                    let decodedObject = try ComAtprotoRepoStrongRef(from: decoder)
-                    return .knownType(decodedObject)
-                } catch {
-                    LogManager.logError("Error decoding ComAtprotoRepoStrongRef: \(error)")
-                    return .decodeError("Error decoding ComAtprotoRepoStrongRef: \(error)")
-                }
-            }
-<<<<<<< HEAD
-            
-=======
-
-            decoders["com.atproto.repo.defs#commitMeta"] = { decoder in
-                do {
-                    let decodedObject = try ComAtprotoRepoDefs.CommitMeta(from: decoder)
-                    return .knownType(decodedObject)
-                } catch {
-                    LogManager.logError("Error decoding ComAtprotoRepoDefs.CommitMeta: \(error)")
-                    return .decodeError("Error decoding ComAtprotoRepoDefs.CommitMeta: \(error)")
-                }
-            }
-
->>>>>>> af472fad
-            decoders["com.atproto.repo.applyWrites#create"] = { decoder in
-                do {
-                    let decodedObject = try ComAtprotoRepoApplyWrites.Create(from: decoder)
-                    return .knownType(decodedObject)
-                } catch {
-                    LogManager.logError("Error decoding ComAtprotoRepoApplyWrites.Create: \(error)")
-                    return .decodeError("Error decoding ComAtprotoRepoApplyWrites.Create: \(error)")
-                }
-            }
-            
-            decoders["com.atproto.repo.applyWrites#update"] = { decoder in
-                do {
-                    let decodedObject = try ComAtprotoRepoApplyWrites.Update(from: decoder)
-                    return .knownType(decodedObject)
-                } catch {
-                    LogManager.logError("Error decoding ComAtprotoRepoApplyWrites.Update: \(error)")
-                    return .decodeError("Error decoding ComAtprotoRepoApplyWrites.Update: \(error)")
-                }
-            }
-            
-            decoders["com.atproto.repo.applyWrites#delete"] = { decoder in
-                do {
-                    let decodedObject = try ComAtprotoRepoApplyWrites.Delete(from: decoder)
-                    return .knownType(decodedObject)
-                } catch {
-                    LogManager.logError("Error decoding ComAtprotoRepoApplyWrites.Delete: \(error)")
-                    return .decodeError("Error decoding ComAtprotoRepoApplyWrites.Delete: \(error)")
-                }
-            }
-            
-            decoders["com.atproto.repo.applyWrites#createResult"] = { decoder in
-                do {
-                    let decodedObject = try ComAtprotoRepoApplyWrites.CreateResult(from: decoder)
-                    return .knownType(decodedObject)
-                } catch {
-                    LogManager.logError("Error decoding ComAtprotoRepoApplyWrites.CreateResult: \(error)")
-                    return .decodeError("Error decoding ComAtprotoRepoApplyWrites.CreateResult: \(error)")
-                }
-            }
-            
-            decoders["com.atproto.repo.applyWrites#updateResult"] = { decoder in
-                do {
-                    let decodedObject = try ComAtprotoRepoApplyWrites.UpdateResult(from: decoder)
-                    return .knownType(decodedObject)
-                } catch {
-                    LogManager.logError("Error decoding ComAtprotoRepoApplyWrites.UpdateResult: \(error)")
-                    return .decodeError("Error decoding ComAtprotoRepoApplyWrites.UpdateResult: \(error)")
-                }
-            }
-            
-            decoders["com.atproto.repo.applyWrites#deleteResult"] = { decoder in
-                do {
-                    let decodedObject = try ComAtprotoRepoApplyWrites.DeleteResult(from: decoder)
-                    return .knownType(decodedObject)
-                } catch {
-                    LogManager.logError("Error decoding ComAtprotoRepoApplyWrites.DeleteResult: \(error)")
-                    return .decodeError("Error decoding ComAtprotoRepoApplyWrites.DeleteResult: \(error)")
-                }
-            }
-<<<<<<< HEAD
-            
-            decoders["com.atproto.repo.defs#commitMeta"] = { decoder in
-                do {
-                    let decodedObject = try ComAtprotoRepoDefs.CommitMeta(from: decoder)
-                    return .knownType(decodedObject)
-                } catch {
-                    LogManager.logError("Error decoding ComAtprotoRepoDefs.CommitMeta: \(error)")
-                    return .decodeError("Error decoding ComAtprotoRepoDefs.CommitMeta: \(error)")
-                }
-            }
-            
-            decoders["com.atproto.lexicon.schema"] = { decoder in
-                do {
-                    let decodedObject = try ComAtprotoLexiconSchema(from: decoder)
-                    return .knownType(decodedObject)
-                } catch {
-                    LogManager.logError("Error decoding ComAtprotoLexiconSchema: \(error)")
-                    return .decodeError("Error decoding ComAtprotoLexiconSchema: \(error)")
-                }
-            }
-            
-            decoders["com.atproto.repo.strongRef"] = { decoder in
-                do {
-                    let decodedObject = try ComAtprotoRepoStrongRef(from: decoder)
-                    return .knownType(decodedObject)
-                } catch {
-                    LogManager.logError("Error decoding ComAtprotoRepoStrongRef: \(error)")
-                    return .decodeError("Error decoding ComAtprotoRepoStrongRef: \(error)")
-                }
-            }
-            
-            decoders["com.atproto.repo.listMissingBlobs#recordBlob"] = { decoder in
-                do {
-                    let decodedObject = try ComAtprotoRepoListMissingBlobs.RecordBlob(from: decoder)
-                    return .knownType(decodedObject)
-                } catch {
-                    LogManager.logError("Error decoding ComAtprotoRepoListMissingBlobs.RecordBlob: \(error)")
-                    return .decodeError("Error decoding ComAtprotoRepoListMissingBlobs.RecordBlob: \(error)")
-                }
-            }
             
             decoders["com.atproto.sync.listRepos#repo"] = { decoder in
                 do {
@@ -2573,19 +1811,6 @@
                 }
             }
             
-=======
-
-            decoders["com.atproto.repo.listRecords#record"] = { decoder in
-                do {
-                    let decodedObject = try ComAtprotoRepoListRecords.Record(from: decoder)
-                    return .knownType(decodedObject)
-                } catch {
-                    LogManager.logError("Error decoding ComAtprotoRepoListRecords.Record: \(error)")
-                    return .decodeError("Error decoding ComAtprotoRepoListRecords.Record: \(error)")
-                }
-            }
-
->>>>>>> af472fad
             self.decoders = decoders
         }
 
