--- conflicted
+++ resolved
@@ -11,55 +11,54 @@
 
 /// Enum to represent the available authentication methods.
 public enum AuthMethod: Sendable {
-  case legacy
-  case oauth
+    case legacy
+    case oauth
 }
 
 // MARK: - API Error Enum
 
 /// Errors that can occur during API operations
 enum APIError: String, Error {
-  case expiredToken = "ExpiredToken"
-  case invalidToken
-  case invalidResponse
-  case methodNotSupported
-  case authorizationFailed
-  case invalidPDSURL
-  case serviceNotInitialized = "AuthenticationService not initialized"
+    case expiredToken = "ExpiredToken"
+    case invalidToken
+    case invalidResponse
+    case methodNotSupported
+    case authorizationFailed
+    case invalidPDSURL
+    case serviceNotInitialized = "AuthenticationService not initialized"
 }
 
 // MARK: - Initialization State Enum
 
 /// States for the initialization process
 enum InitializationState: Equatable {
-  static func == (lhs: InitializationState, rhs: InitializationState) -> Bool {
-    switch (lhs, rhs) {
-    case (.uninitialized, .uninitialized):
-      return true
-    case (.initializing, .initializing):
-      return true
-    case (.ready, .ready):
-      return true
-    case (.failed(let error1), .failed(let error2)):
-      return error1.localizedDescription == error2.localizedDescription
-    default:
-      return false
-    }
-  }
-
-  case uninitialized
-  case initializing
-  case ready
-  case failed(Error)
-
+    static func == (lhs: InitializationState, rhs: InitializationState) -> Bool {
+        switch (lhs, rhs) {
+        case (.uninitialized, .uninitialized):
+            return true
+        case (.initializing, .initializing):
+            return true
+        case (.ready, .ready):
+            return true
+        case let (.failed(error1), .failed(error2)):
+            return error1.localizedDescription == error2.localizedDescription
+        default:
+            return false
+        }
+    }
+
+    case uninitialized
+    case initializing
+    case ready
+    case failed(Error)
 }
 
 // MARK: - Client Environment Enum
 
 /// Defines the environment for the client
 public enum ClientEnvironment: Sendable {
-  case production
-  case testing
+    case production
+    case testing
 }
 
 // MARK: - Authentication Delegate
@@ -76,29 +75,29 @@
 /// The main client for interacting with the AT Protocol.
 public actor ATProtoClient {
     // MARK: - Properties
-    
+
     /// The network service used for all API requests.
     private let networkService: NetworkService
-    
+
     /// The authentication service handling OAuth and token management.
     private let authService: AuthenticationService
-    
+
     /// The account manager for handling multiple accounts.
     private let accountManager: AccountManager
-    
+
     /// The DID resolver for resolving DIDs to handles and PDS URLs.
     private let didResolver: DIDResolving
-    
+
     /// The storage layer for persistent data.
     private let storage: KeychainStorage
-    
+
     /// The delegate for authentication events.
     private weak var authDelegate: AuthenticationDelegate?
-    
+
     /// Namespaces for the AT Protocol APIs.
-    
+
     // MARK: - Initialization
-    
+
     /// Initializes a new ATProtoClient with the specified configuration.
     /// - Parameters:
     ///   - baseURL: The base URL for API requests (default: bsky.social).
@@ -114,14 +113,14 @@
         didResolver: DIDResolving? = nil
     ) async {
         // Initialize storage first
-        self.storage = KeychainStorage(namespace: namespace)
-        
+        storage = KeychainStorage(namespace: namespace)
+
         // Initialize account manager
-        self.accountManager = await AccountManager(storage: storage)
-        
+        accountManager = await AccountManager(storage: storage)
+
         // Initialize network service first with nil authService
-        self.networkService = NetworkService(baseURL: baseURL)
-        
+        networkService = NetworkService(baseURL: baseURL)
+
         if let userAgent = userAgent {
             await networkService.setUserAgent(userAgent)
         }
@@ -131,23 +130,23 @@
         } else {
             self.didResolver = await DIDResolutionService(networkService: networkService)
         }
-        
+
         // Initialize auth service after networkService and didResolver
-        self.authService = AuthenticationService(
+        authService = AuthenticationService(
             storage: storage,
             accountManager: accountManager,
             networkService: networkService,
             oauthConfig: oauthConfig,
             didResolver: self.didResolver
         )
-        
+
         // Now set the authentication provider on the network service
         await networkService.setAuthenticationProvider(authService)
-                
+
         // Try to initialize from stored account
         await initializeFromStoredAccount()
     }
-    
+
     // MARK: - Initialization Helpers
 
     /// Attempts to initialize the client from a stored account.
@@ -191,7 +190,7 @@
             await handleAppStartup()
         }
     }
-    
+
     // MARK: - Account Information Methods
 
     /// Gets the DID (Decentralized Identifier) of the current active account.
@@ -221,11 +220,9 @@
         if did == nil {
             return false
         }
-        
+
         do {
-            let result = try await authService.refreshTokenIfNeeded()
-            // Token is valid if it was refreshed or still valid (not just rate limited)
-            return result != .skippedDueToRateLimit
+            return try await authService.refreshTokenIfNeeded()
         } catch {
             return false
         }
@@ -235,9 +232,7 @@
     /// - Returns: Boolean indicating whether token was refreshed
     /// - Throws: Error if token refresh fails
     public func refreshToken() async throws -> Bool {
-        let result = try await authService.refreshTokenIfNeeded()
-        // Return true if token was actually refreshed
-        return result == .refreshedSuccessfully
+        return try await authService.refreshTokenIfNeeded()
     }
 
     // MARK: - Moderation Methods
@@ -252,8 +247,6 @@
     public func clearReportLabeler() async {
         networkService.removeHeader(name: "atproto-proxy")
     }
-    
-
 
     // MARK: - Authentication Flow Methods
 
@@ -276,40 +269,40 @@
             }
         }
     }
-    
+
     // MARK: - Authentication Methods
-    
+
     /// Sets the authentication delegate.
     /// - Parameter delegate: The delegate to set.
     public func setAuthenticationDelegate(_ delegate: AuthenticationDelegate) {
-        self.authDelegate = delegate
-    }
-    
+        authDelegate = delegate
+    }
+
     /// Starts the OAuth flow for authentication.
     /// - Parameter identifier: The user identifier (handle), optional for sign-up.
     /// - Returns: The authorization URL to present to the user.
     public func startOAuthFlow(identifier: String? = nil) async throws -> URL {
         return try await authService.startOAuthFlow(identifier: identifier)
     }
-    
+
     /// Handles the OAuth callback URL after user authentication.
     /// - Parameter url: The callback URL received from the authorization server.
     public func handleOAuthCallback(url: URL) async throws {
         try await authService.handleOAuthCallback(url: url)
-        
+
         // After successful authentication, update the base URL
         if let account = await accountManager.getCurrentAccount() {
             networkService.setBaseURL(account.pdsURL)
         }
     }
-    
+
     /// Logs out the current user.
     public func logout() async throws {
         try await authService.logout()
     }
-    
+
     // MARK: - Account Management
-    
+
     /// Gets the current account information.
     /// - Returns: A tuple containing the DID, handle, and PDS URL of the current account.
     public func getActiveAccountInfo() async -> (did: String?, handle: String?, pdsURL: URL?) {
@@ -319,48 +312,48 @@
             return (did: nil, handle: nil, pdsURL: nil)
         }
     }
-    
+
     /// Lists all available accounts.
     /// - Returns: An array of accounts.
     public func listAccounts() async -> [Account] {
         return await accountManager.listAccounts()
     }
-    
+
     /// Switches to the specified account.
     /// - Parameter did: The DID of the account to switch to.
     public func switchToAccount(did: String) async throws {
         try await accountManager.setCurrentAccount(did: did)
-        
+
         // Update network service base URL
         if let account = await accountManager.getAccount(did: did) {
             networkService.setBaseURL(account.pdsURL)
         }
     }
-    
+
     /// Removes an account.
     /// - Parameter did: The DID of the account to remove.
     public func removeAccount(did: String) async throws {
         try await accountManager.removeAccount(did: did)
     }
-    
+
     // MARK: - DID Resolution
-    
+
     /// Resolves a handle to a DID.
     /// - Parameter handle: The handle to resolve.
     /// - Returns: The resolved DID.
     public func resolveHandleToDID(handle: String) async throws -> String {
         return try await didResolver.resolveHandleToDID(handle: handle)
     }
-    
+
     /// Resolves a DID to a PDS URL.
     /// - Parameter did: The DID to resolve.
     /// - Returns: The resolved PDS URL.
     public func resolveDIDToPDSURL(did: String) async throws -> URL {
         return try await didResolver.resolveDIDToPDSURL(did: did)
     }
-    
+
     // MARK: - Header Management
-    
+
     /// Sets a custom header for all requests.
     /// - Parameters:
     ///   - name: The header name.
@@ -368,287 +361,175 @@
     public func setHeader(name: String, value: String) async {
         await networkService.setHeader(name: name, value: value)
     }
-    
+
     /// Sets the user agent for all requests.
     /// - Parameter userAgent: The user agent string.
     public func setUserAgent(_ userAgent: String) async {
         await networkService.setHeader(name: "User-Agent", value: userAgent)
     }
-    
-  // MARK: - Generated API Namespaced Classes
-  
-    public lazy var app: App = {
-    return App(networkService: self.networkService)
-}()
-
-public final class App: @unchecked Sendable {
-    internal let networkService: NetworkService
-    internal init(networkService: NetworkService) {
-        self.networkService = networkService
-    }
-
-    public lazy var bsky: Bsky = {
-        return Bsky(networkService: self.networkService)
-    }()
-
-    public final class Bsky: @unchecked Sendable {
-        internal let networkService: NetworkService
-        internal init(networkService: NetworkService) {
+
+    // MARK: - Generated API Namespaced Classes
+
+    public lazy var app: App = .init(networkService: self.networkService)
+
+    public final class App: @unchecked Sendable {
+        let networkService: NetworkService
+        init(networkService: NetworkService) {
             self.networkService = networkService
         }
 
-        public lazy var video: Video = {
-            return Video(networkService: self.networkService)
-        }()
-
-        public final class Video: @unchecked Sendable {
-            internal let networkService: NetworkService
-            internal init(networkService: NetworkService) {
+        public lazy var bsky: Bsky = .init(networkService: self.networkService)
+
+        public final class Bsky: @unchecked Sendable {
+            let networkService: NetworkService
+            init(networkService: NetworkService) {
                 self.networkService = networkService
             }
 
-<<<<<<< HEAD
-        }
-
-        public lazy var embed: Embed = {
-            return Embed(networkService: self.networkService)
-        }()
-
-        public final class Embed: @unchecked Sendable {
-            internal let networkService: NetworkService
-            internal init(networkService: NetworkService) {
+            public lazy var embed: Embed = .init(networkService: self.networkService)
+
+            public final class Embed: @unchecked Sendable {
+                let networkService: NetworkService
+                init(networkService: NetworkService) {
+                    self.networkService = networkService
+                }
+            }
+
+            public lazy var video: Video = .init(networkService: self.networkService)
+
+            public final class Video: @unchecked Sendable {
+                let networkService: NetworkService
+                init(networkService: NetworkService) {
+                    self.networkService = networkService
+                }
+            }
+
+            public lazy var notification: Notification = .init(networkService: self.networkService)
+
+            public final class Notification: @unchecked Sendable {
+                let networkService: NetworkService
+                init(networkService: NetworkService) {
+                    self.networkService = networkService
+                }
+            }
+
+            public lazy var unspecced: Unspecced = .init(networkService: self.networkService)
+
+            public final class Unspecced: @unchecked Sendable {
+                let networkService: NetworkService
+                init(networkService: NetworkService) {
+                    self.networkService = networkService
+                }
+            }
+
+            public lazy var graph: Graph = .init(networkService: self.networkService)
+
+            public final class Graph: @unchecked Sendable {
+                let networkService: NetworkService
+                init(networkService: NetworkService) {
+                    self.networkService = networkService
+                }
+            }
+
+            public lazy var feed: Feed = .init(networkService: self.networkService)
+
+            public final class Feed: @unchecked Sendable {
+                let networkService: NetworkService
+                init(networkService: NetworkService) {
+                    self.networkService = networkService
+                }
+            }
+
+            public lazy var richtext: Richtext = .init(networkService: self.networkService)
+
+            public final class Richtext: @unchecked Sendable {
+                let networkService: NetworkService
+                init(networkService: NetworkService) {
+                    self.networkService = networkService
+                }
+            }
+
+            public lazy var actor: Actor = .init(networkService: self.networkService)
+
+            public final class Actor: @unchecked Sendable {
+                let networkService: NetworkService
+                init(networkService: NetworkService) {
+                    self.networkService = networkService
+                }
+            }
+
+            public lazy var labeler: Labeler = .init(networkService: self.networkService)
+
+            public final class Labeler: @unchecked Sendable {
+                let networkService: NetworkService
+                init(networkService: NetworkService) {
+                    self.networkService = networkService
+                }
+            }
+        }
+    }
+
+    public lazy var chat: Chat = .init(networkService: self.networkService)
+
+    public final class Chat: @unchecked Sendable {
+        let networkService: NetworkService
+        init(networkService: NetworkService) {
+            self.networkService = networkService
+        }
+
+        public lazy var bsky: Bsky = .init(networkService: self.networkService)
+
+        public final class Bsky: @unchecked Sendable {
+            let networkService: NetworkService
+            init(networkService: NetworkService) {
                 self.networkService = networkService
-=======
-            public lazy var embed: Embed = .init(networkService: self.networkService)
-
-            public final class Embed: @unchecked Sendable {
-                let networkService: NetworkService
-                init(networkService: NetworkService) {
-                    self.networkService = networkService
-                }
-            }
-
-            public lazy var video: Video = .init(networkService: self.networkService)
-
-            public final class Video: @unchecked Sendable {
-                let networkService: NetworkService
-                init(networkService: NetworkService) {
-                    self.networkService = networkService
-                }
->>>>>>> 2b85281e
-            }
-
-        }
-
-        public lazy var notification: Notification = {
-            return Notification(networkService: self.networkService)
-        }()
-
-        public final class Notification: @unchecked Sendable {
-            internal let networkService: NetworkService
-            internal init(networkService: NetworkService) {
+            }
+
+            public lazy var convo: Convo = .init(networkService: self.networkService)
+
+            public final class Convo: @unchecked Sendable {
+                let networkService: NetworkService
+                init(networkService: NetworkService) {
+                    self.networkService = networkService
+                }
+            }
+
+            public lazy var actor: Actor = .init(networkService: self.networkService)
+
+            public final class Actor: @unchecked Sendable {
+                let networkService: NetworkService
+                init(networkService: NetworkService) {
+                    self.networkService = networkService
+                }
+            }
+
+            public lazy var moderation: Moderation = .init(networkService: self.networkService)
+
+            public final class Moderation: @unchecked Sendable {
+                let networkService: NetworkService
+                init(networkService: NetworkService) {
+                    self.networkService = networkService
+                }
+            }
+        }
+    }
+
+    public lazy var com: Com = .init(networkService: self.networkService)
+
+    public final class Com: @unchecked Sendable {
+        let networkService: NetworkService
+        init(networkService: NetworkService) {
+            self.networkService = networkService
+        }
+
+        public lazy var atproto: Atproto = .init(networkService: self.networkService)
+
+        public final class Atproto: @unchecked Sendable {
+            let networkService: NetworkService
+            init(networkService: NetworkService) {
                 self.networkService = networkService
             }
 
-        }
-
-        public lazy var unspecced: Unspecced = {
-            return Unspecced(networkService: self.networkService)
-        }()
-
-        public final class Unspecced: @unchecked Sendable {
-            internal let networkService: NetworkService
-            internal init(networkService: NetworkService) {
-                self.networkService = networkService
-            }
-
-        }
-
-        public lazy var graph: Graph = {
-            return Graph(networkService: self.networkService)
-        }()
-
-        public final class Graph: @unchecked Sendable {
-            internal let networkService: NetworkService
-            internal init(networkService: NetworkService) {
-                self.networkService = networkService
-            }
-
-        }
-
-        public lazy var feed: Feed = {
-            return Feed(networkService: self.networkService)
-        }()
-
-        public final class Feed: @unchecked Sendable {
-            internal let networkService: NetworkService
-            internal init(networkService: NetworkService) {
-                self.networkService = networkService
-            }
-
-<<<<<<< HEAD
-        }
-
-        public lazy var actor: Actor = {
-            return Actor(networkService: self.networkService)
-        }()
-
-        public final class Actor: @unchecked Sendable {
-            internal let networkService: NetworkService
-            internal init(networkService: NetworkService) {
-                self.networkService = networkService
-            }
-
-        }
-
-        public lazy var labeler: Labeler = {
-            return Labeler(networkService: self.networkService)
-        }()
-
-        public final class Labeler: @unchecked Sendable {
-            internal let networkService: NetworkService
-            internal init(networkService: NetworkService) {
-                self.networkService = networkService
-=======
-            public lazy var richtext: Richtext = .init(networkService: self.networkService)
-
-            public final class Richtext: @unchecked Sendable {
-                let networkService: NetworkService
-                init(networkService: NetworkService) {
-                    self.networkService = networkService
-                }
-            }
-
-            public lazy var actor: Actor = .init(networkService: self.networkService)
-
-            public final class Actor: @unchecked Sendable {
-                let networkService: NetworkService
-                init(networkService: NetworkService) {
-                    self.networkService = networkService
-                }
->>>>>>> 2b85281e
-            }
-
-        }
-
-        public lazy var richtext: Richtext = {
-            return Richtext(networkService: self.networkService)
-        }()
-
-        public final class Richtext: @unchecked Sendable {
-            internal let networkService: NetworkService
-            internal init(networkService: NetworkService) {
-                self.networkService = networkService
-            }
-
-        }
-
-    }
-
-}
-
-public lazy var chat: Chat = {
-    return Chat(networkService: self.networkService)
-}()
-
-public final class Chat: @unchecked Sendable {
-    internal let networkService: NetworkService
-    internal init(networkService: NetworkService) {
-        self.networkService = networkService
-    }
-
-    public lazy var bsky: Bsky = {
-        return Bsky(networkService: self.networkService)
-    }()
-
-    public final class Bsky: @unchecked Sendable {
-        internal let networkService: NetworkService
-        internal init(networkService: NetworkService) {
-            self.networkService = networkService
-        }
-
-        public lazy var convo: Convo = {
-            return Convo(networkService: self.networkService)
-        }()
-
-        public final class Convo: @unchecked Sendable {
-            internal let networkService: NetworkService
-            internal init(networkService: NetworkService) {
-                self.networkService = networkService
-            }
-
-        }
-
-        public lazy var actor: Actor = {
-            return Actor(networkService: self.networkService)
-        }()
-
-        public final class Actor: @unchecked Sendable {
-            internal let networkService: NetworkService
-            internal init(networkService: NetworkService) {
-                self.networkService = networkService
-            }
-
-        }
-
-        public lazy var moderation: Moderation = {
-            return Moderation(networkService: self.networkService)
-        }()
-
-        public final class Moderation: @unchecked Sendable {
-            internal let networkService: NetworkService
-            internal init(networkService: NetworkService) {
-                self.networkService = networkService
-            }
-
-        }
-
-    }
-
-}
-
-public lazy var com: Com = {
-    return Com(networkService: self.networkService)
-}()
-
-public final class Com: @unchecked Sendable {
-    internal let networkService: NetworkService
-    internal init(networkService: NetworkService) {
-        self.networkService = networkService
-    }
-
-    public lazy var atproto: Atproto = {
-        return Atproto(networkService: self.networkService)
-    }()
-
-    public final class Atproto: @unchecked Sendable {
-        internal let networkService: NetworkService
-        internal init(networkService: NetworkService) {
-            self.networkService = networkService
-        }
-
-        public lazy var identity: Identity = {
-            return Identity(networkService: self.networkService)
-        }()
-
-        public final class Identity: @unchecked Sendable {
-            internal let networkService: NetworkService
-            internal init(networkService: NetworkService) {
-                self.networkService = networkService
-            }
-
-<<<<<<< HEAD
-        }
-
-        public lazy var admin: Admin = {
-            return Admin(networkService: self.networkService)
-        }()
-
-        public final class Admin: @unchecked Sendable {
-            internal let networkService: NetworkService
-            internal init(networkService: NetworkService) {
-                self.networkService = networkService
-=======
             public lazy var temp: Temp = .init(networkService: self.networkService)
 
             public final class Temp: @unchecked Sendable {
@@ -665,45 +546,17 @@
                 init(networkService: NetworkService) {
                     self.networkService = networkService
                 }
->>>>>>> 2b85281e
-            }
-
-        }
-
-        public lazy var temp: Temp = {
-            return Temp(networkService: self.networkService)
-        }()
-
-        public final class Temp: @unchecked Sendable {
-            internal let networkService: NetworkService
-            internal init(networkService: NetworkService) {
-                self.networkService = networkService
-            }
-
-<<<<<<< HEAD
-        }
-
-        public lazy var server: Server = {
-            return Server(networkService: self.networkService)
-        }()
-
-        public final class Server: @unchecked Sendable {
-            internal let networkService: NetworkService
-            internal init(networkService: NetworkService) {
-                self.networkService = networkService
-            }
-
-        }
-
-        public lazy var label: Label = {
-            return Label(networkService: self.networkService)
-        }()
-
-        public final class Label: @unchecked Sendable {
-            internal let networkService: NetworkService
-            internal init(networkService: NetworkService) {
-                self.networkService = networkService
-=======
+            }
+
+            public lazy var admin: Admin = .init(networkService: self.networkService)
+
+            public final class Admin: @unchecked Sendable {
+                let networkService: NetworkService
+                init(networkService: NetworkService) {
+                    self.networkService = networkService
+                }
+            }
+
             public lazy var server: Server = .init(networkService: self.networkService)
 
             public final class Server: @unchecked Sendable {
@@ -720,62 +573,43 @@
                 init(networkService: NetworkService) {
                     self.networkService = networkService
                 }
->>>>>>> 2b85281e
-            }
-
-        }
-
-        public lazy var sync: Sync = {
-            return Sync(networkService: self.networkService)
-        }()
-
-        public final class Sync: @unchecked Sendable {
-            internal let networkService: NetworkService
-            internal init(networkService: NetworkService) {
-                self.networkService = networkService
-            }
-
-        }
-
-        public lazy var lexicon: Lexicon = {
-            return Lexicon(networkService: self.networkService)
-        }()
-
-        public final class Lexicon: @unchecked Sendable {
-            internal let networkService: NetworkService
-            internal init(networkService: NetworkService) {
-                self.networkService = networkService
-            }
-
-        }
-
-        public lazy var repo: Repo = {
-            return Repo(networkService: self.networkService)
-        }()
-
-        public final class Repo: @unchecked Sendable {
-            internal let networkService: NetworkService
-            internal init(networkService: NetworkService) {
-                self.networkService = networkService
-            }
-
-        }
-
-        public lazy var moderation: Moderation = {
-            return Moderation(networkService: self.networkService)
-        }()
-
-        public final class Moderation: @unchecked Sendable {
-            internal let networkService: NetworkService
-            internal init(networkService: NetworkService) {
-                self.networkService = networkService
-            }
-
-        }
-
-    }
-
-}
-
-
+            }
+
+            public lazy var sync: Sync = .init(networkService: self.networkService)
+
+            public final class Sync: @unchecked Sendable {
+                let networkService: NetworkService
+                init(networkService: NetworkService) {
+                    self.networkService = networkService
+                }
+            }
+
+            public lazy var lexicon: Lexicon = .init(networkService: self.networkService)
+
+            public final class Lexicon: @unchecked Sendable {
+                let networkService: NetworkService
+                init(networkService: NetworkService) {
+                    self.networkService = networkService
+                }
+            }
+
+            public lazy var repo: Repo = .init(networkService: self.networkService)
+
+            public final class Repo: @unchecked Sendable {
+                let networkService: NetworkService
+                init(networkService: NetworkService) {
+                    self.networkService = networkService
+                }
+            }
+
+            public lazy var moderation: Moderation = .init(networkService: self.networkService)
+
+            public final class Moderation: @unchecked Sendable {
+                let networkService: NetworkService
+                init(networkService: NetworkService) {
+                    self.networkService = networkService
+                }
+            }
+        }
+    }
 }