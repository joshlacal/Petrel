--- conflicted
+++ resolved
@@ -18,7 +18,6 @@
 // MARK: - API Error Enum
 
 /// Errors that can occur during API operations
-<<<<<<< HEAD
 enum APIError: String, Error, LocalizedError {
   case expiredToken = "ExpiredToken"
   case invalidToken
@@ -85,16 +84,6 @@
       return "Please restart the app. If the problem persists, contact support."
     }
   }
-=======
-enum APIError: String, Error {
-    case expiredToken = "ExpiredToken"
-    case invalidToken
-    case invalidResponse
-    case methodNotSupported
-    case authorizationFailed
-    case invalidPDSURL
-    case serviceNotInitialized = "AuthenticationService not initialized"
->>>>>>> 65f53c38
 }
 
 // MARK: - Initialization State Enum
@@ -242,7 +231,6 @@
         do {
           _ = try await authService.refreshTokenIfNeeded()
         } catch {
-<<<<<<< HEAD
           LogManager.logError("Final explicit refresh failed: \(error)")
           authDelegate?.authenticationRequired(client: self)
         }
@@ -678,9 +666,7 @@
         }
 
       }
-
-    }
-
+    }
   }
 
   public lazy var chat: Chat = {
@@ -738,9 +724,7 @@
         }
 
       }
-
-    }
-
+    }
   }
 
   public lazy var com: Com = {
@@ -870,411 +854,7 @@
         }
 
       }
-=======
-            return false
-        }
-    }
-
-    /// Refreshes the access token if needed.
-    /// - Returns: Boolean indicating whether token was refreshed
-    /// - Throws: Error if token refresh fails
-    public func refreshToken() async throws -> Bool {
-        let result = try await authService.refreshTokenIfNeeded()
-        // Return true if token was actually refreshed
-        return result == .refreshedSuccessfully
-    }
-
-    // MARK: - Moderation Methods
-
-    /// Sets the labeler service to receive moderation reports
-    /// - Parameter did: The DID of the labeler service
-    public func setReportLabeler(did: String) async {
-        await networkService.setHeader(name: "atproto-proxy", value: "\(did)#atproto_labeler")
-    }
-
-    /// Clears any previously set report labeler
-    public func clearReportLabeler() async {
-        await networkService.removeHeader(name: "atproto-proxy")
-    }
-
-    // MARK: - Authentication Flow Methods
-
-    /// Starts the OAuth flow for account creation
-    /// - Parameter pdsURL: The PDS URL to use (defaults to bsky.social)
-    /// - Returns: The authorization URL to present to the user
-    public func startSignUpFlow(pdsURL: URL = URL(string: "https://bsky.social")!) async throws -> URL {
-        return try await authService.startOAuthFlowForSignUp(pdsURL: pdsURL)
-    }
-
-    // MARK: - Property Access
-
-    /// Gets the base URL of the current service
-    public var baseURL: URL {
-        get async {
-            if let account = await accountManager.getCurrentAccount() {
-                return account.pdsURL
-            } else {
-                return await networkService.baseURL
-            }
-        }
-    }
-
-    // MARK: - Authentication Methods
-
-    /// Sets the authentication delegate.
-    /// - Parameter delegate: The delegate to set.
-    public func setAuthenticationDelegate(_ delegate: AuthenticationDelegate) {
-        authDelegate = delegate
-    }
-
-    /// Starts the OAuth flow for authentication.
-    /// - Parameter identifier: The user identifier (handle), optional for sign-up.
-    /// - Returns: The authorization URL to present to the user.
-    public func startOAuthFlow(identifier: String? = nil) async throws -> URL {
-        return try await authService.startOAuthFlow(identifier: identifier)
-    }
-
-    /// Handles the OAuth callback URL after user authentication.
-    /// - Parameter url: The callback URL received from the authorization server.
-    public func handleOAuthCallback(url: URL) async throws {
-        try await authService.handleOAuthCallback(url: url)
-
-        // After successful authentication, update the base URL
-        if let account = await accountManager.getCurrentAccount() {
-            await networkService.setBaseURL(account.pdsURL)
-        }
-    }
-
-    /// Logs out the current user.
-    public func logout() async throws {
-        try await authService.logout()
-    }
-
-    // MARK: - Account Management
-
-    /// Gets the current account information.
-    /// - Returns: A tuple containing the DID, handle, and PDS URL of the current account.
-    public func getActiveAccountInfo() async -> (did: String?, handle: String?, pdsURL: URL?) {
-        if let account = await accountManager.getCurrentAccount() {
-            return (did: account.did, handle: account.handle, pdsURL: account.pdsURL)
-        } else {
-            return (did: nil, handle: nil, pdsURL: nil)
-        }
-    }
-
-    /// Lists all available accounts.
-    /// - Returns: An array of accounts.
-    public func listAccounts() async -> [Account] {
-        return await accountManager.listAccounts()
-    }
-
-    /// Switches to the specified account.
-    /// - Parameter did: The DID of the account to switch to.
-    public func switchToAccount(did: String) async throws {
-        try await accountManager.setCurrentAccount(did: did)
-
-        // Update network service base URL
-        if let account = await accountManager.getAccount(did: did) {
-            await networkService.setBaseURL(account.pdsURL)
-        }
-    }
-
-    /// Removes an account.
-    /// - Parameter did: The DID of the account to remove.
-    public func removeAccount(did: String) async throws {
-        try await accountManager.removeAccount(did: did)
-    }
-
-    // MARK: - DID Resolution
-
-    /// Resolves a handle to a DID.
-    /// - Parameter handle: The handle to resolve.
-    /// - Returns: The resolved DID.
-    public func resolveHandleToDID(handle: String) async throws -> String {
-        return try await didResolver.resolveHandleToDID(handle: handle)
-    }
-
-    /// Resolves a DID to a PDS URL.
-    /// - Parameter did: The DID to resolve.
-    /// - Returns: The resolved PDS URL.
-    public func resolveDIDToPDSURL(did: String) async throws -> URL {
-        return try await didResolver.resolveDIDToPDSURL(did: did)
-    }
-
-    // MARK: - Header Management
-
-    /// Sets a custom header for all requests.
-    /// - Parameters:
-    ///   - name: The header name.
-    ///   - value: The header value.
-    public func setHeader(name: String, value: String) async {
-        await networkService.setHeader(name: name, value: value)
-    }
-
-    /// Sets the user agent for all requests.
-    /// - Parameter userAgent: The user agent string.
-    public func setUserAgent(_ userAgent: String) async {
-        await networkService.setHeader(name: "User-Agent", value: userAgent)
-    }
-
-    // MARK: - Generated API Namespaced Classes
-
-    public lazy var app: App = .init(networkService: self.networkService)
-
-    public final class App: @unchecked Sendable {
-        let networkService: NetworkService
-        init(networkService: NetworkService) {
-            self.networkService = networkService
-        }
-
-        public lazy var bsky: Bsky = .init(networkService: self.networkService)
-
-        public final class Bsky: @unchecked Sendable {
-            let networkService: NetworkService
-            init(networkService: NetworkService) {
-                self.networkService = networkService
-            }
-
-            public lazy var bookmark: Bookmark = .init(networkService: self.networkService)
-
-            public final class Bookmark: @unchecked Sendable {
-                let networkService: NetworkService
-                init(networkService: NetworkService) {
-                    self.networkService = networkService
-                }
-            }
-
-            public lazy var video: Video = .init(networkService: self.networkService)
-
-            public final class Video: @unchecked Sendable {
-                let networkService: NetworkService
-                init(networkService: NetworkService) {
-                    self.networkService = networkService
-                }
-            }
-
-            public lazy var embed: Embed = .init(networkService: self.networkService)
-
-            public final class Embed: @unchecked Sendable {
-                let networkService: NetworkService
-                init(networkService: NetworkService) {
-                    self.networkService = networkService
-                }
-            }
-
-            public lazy var notification: Notification = .init(networkService: self.networkService)
-
-            public final class Notification: @unchecked Sendable {
-                let networkService: NetworkService
-                init(networkService: NetworkService) {
-                    self.networkService = networkService
-                }
-            }
-
-            public lazy var unspecced: Unspecced = .init(networkService: self.networkService)
-
-            public final class Unspecced: @unchecked Sendable {
-                let networkService: NetworkService
-                init(networkService: NetworkService) {
-                    self.networkService = networkService
-                }
-            }
-
-            public lazy var graph: Graph = .init(networkService: self.networkService)
-
-            public final class Graph: @unchecked Sendable {
-                let networkService: NetworkService
-                init(networkService: NetworkService) {
-                    self.networkService = networkService
-                }
-            }
-
-            public lazy var feed: Feed = .init(networkService: self.networkService)
-
-            public final class Feed: @unchecked Sendable {
-                let networkService: NetworkService
-                init(networkService: NetworkService) {
-                    self.networkService = networkService
-                }
-            }
-
-            public lazy var actor: Actor = .init(networkService: self.networkService)
-
-            public final class Actor: @unchecked Sendable {
-                let networkService: NetworkService
-                init(networkService: NetworkService) {
-                    self.networkService = networkService
-                }
-            }
-
-            public lazy var richtext: Richtext = .init(networkService: self.networkService)
-
-            public final class Richtext: @unchecked Sendable {
-                let networkService: NetworkService
-                init(networkService: NetworkService) {
-                    self.networkService = networkService
-                }
-            }
-
-            public lazy var labeler: Labeler = .init(networkService: self.networkService)
-
-            public final class Labeler: @unchecked Sendable {
-                let networkService: NetworkService
-                init(networkService: NetworkService) {
-                    self.networkService = networkService
-                }
-            }
-        }
-    }
-
-    public lazy var chat: Chat = .init(networkService: self.networkService)
-
-    public final class Chat: @unchecked Sendable {
-        let networkService: NetworkService
-        init(networkService: NetworkService) {
-            self.networkService = networkService
-        }
-
-        public lazy var bsky: Bsky = .init(networkService: self.networkService)
-
-        public final class Bsky: @unchecked Sendable {
-            let networkService: NetworkService
-            init(networkService: NetworkService) {
-                self.networkService = networkService
-            }
-
-            public lazy var convo: Convo = .init(networkService: self.networkService)
-
-            public final class Convo: @unchecked Sendable {
-                let networkService: NetworkService
-                init(networkService: NetworkService) {
-                    self.networkService = networkService
-                }
-            }
-
-            public lazy var actor: Actor = .init(networkService: self.networkService)
-
-            public final class Actor: @unchecked Sendable {
-                let networkService: NetworkService
-                init(networkService: NetworkService) {
-                    self.networkService = networkService
-                }
-            }
-
-            public lazy var moderation: Moderation = .init(networkService: self.networkService)
-
-            public final class Moderation: @unchecked Sendable {
-                let networkService: NetworkService
-                init(networkService: NetworkService) {
-                    self.networkService = networkService
-                }
-            }
-        }
-    }
-
-    public lazy var com: Com = .init(networkService: self.networkService)
-
-    public final class Com: @unchecked Sendable {
-        let networkService: NetworkService
-        init(networkService: NetworkService) {
-            self.networkService = networkService
-        }
-
-        public lazy var atproto: Atproto = .init(networkService: self.networkService)
-
-        public final class Atproto: @unchecked Sendable {
-            let networkService: NetworkService
-            init(networkService: NetworkService) {
-                self.networkService = networkService
-            }
-
-            public lazy var temp: Temp = .init(networkService: self.networkService)
-
-            public final class Temp: @unchecked Sendable {
-                let networkService: NetworkService
-                init(networkService: NetworkService) {
-                    self.networkService = networkService
-                }
-            }
-
-            public lazy var identity: Identity = .init(networkService: self.networkService)
-
-            public final class Identity: @unchecked Sendable {
-                let networkService: NetworkService
-                init(networkService: NetworkService) {
-                    self.networkService = networkService
-                }
-            }
-
-            public lazy var admin: Admin = .init(networkService: self.networkService)
-
-            public final class Admin: @unchecked Sendable {
-                let networkService: NetworkService
-                init(networkService: NetworkService) {
-                    self.networkService = networkService
-                }
-            }
-
-            public lazy var server: Server = .init(networkService: self.networkService)
-
-            public final class Server: @unchecked Sendable {
-                let networkService: NetworkService
-                init(networkService: NetworkService) {
-                    self.networkService = networkService
-                }
-            }
-
-            public lazy var label: Label = .init(networkService: self.networkService)
-
-            public final class Label: @unchecked Sendable {
-                let networkService: NetworkService
-                init(networkService: NetworkService) {
-                    self.networkService = networkService
-                }
-            }
-
-            public lazy var lexicon: Lexicon = .init(networkService: self.networkService)
-
-            public final class Lexicon: @unchecked Sendable {
-                let networkService: NetworkService
-                init(networkService: NetworkService) {
-                    self.networkService = networkService
-                }
-            }
-
-            public lazy var sync: Sync = .init(networkService: self.networkService)
-
-            public final class Sync: @unchecked Sendable {
-                let networkService: NetworkService
-                init(networkService: NetworkService) {
-                    self.networkService = networkService
-                }
-            }
-
-            public lazy var repo: Repo = .init(networkService: self.networkService)
-
-            public final class Repo: @unchecked Sendable {
-                let networkService: NetworkService
-                init(networkService: NetworkService) {
-                    self.networkService = networkService
-                }
-            }
-
-            public lazy var moderation: Moderation = .init(networkService: self.networkService)
->>>>>>> 65f53c38
-
-            public final class Moderation: @unchecked Sendable {
-                let networkService: NetworkService
-                init(networkService: NetworkService) {
-                    self.networkService = networkService
-                }
-            }
-        }
-    }
-<<<<<<< HEAD
-
-  }
-
-=======
->>>>>>> 65f53c38
+    }
+  }
+
 }